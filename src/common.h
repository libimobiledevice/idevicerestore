--- conflicted
+++ resolved
@@ -1,211 +1,3 @@
-<<<<<<< HEAD
-/*
- * common.h
- * Misc functions used in idevicerestore
- *
- * Copyright (c) 2012-2019 Nikias Bassen. All Rights Reserved.
- * Copyright (c) 2012 Martin Szulecki. All Rights Reserved.
- * Copyright (c) 2010 Joshua Hill. All Rights Reserved.
- *
- * This library is free software; you can redistribute it and/or
- * modify it under the terms of the GNU Lesser General Public
- * License as published by the Free Software Foundation; either
- * version 2.1 of the License, or (at your option) any later version.
- *
- * This library is distributed in the hope that it will be useful,
- * but WITHOUT ANY WARRANTY; without even the implied warranty of
- * MERCHANTABILITY or FITNESS FOR A PARTICULAR PURPOSE.  See the GNU
- * Lesser General Public License for more details.
- *
- * You should have received a copy of the GNU Lesser General Public
- * License along with this library; if not, write to the Free Software
- * Foundation, Inc., 51 Franklin Street, Fifth Floor, Boston, MA  02110-1301  USA
- */
-
-#ifndef IDEVICERESTORE_COMMON_H
-#define IDEVICERESTORE_COMMON_H
-
-#ifdef __cplusplus
-extern "C" {
-#endif
-
-#ifdef HAVE_CONFIG_H
-#include <config.h>
-#endif
-
-#include <inttypes.h>
-#include <unistd.h>
-
-#include <plist/plist.h>
-#include <libirecovery.h>
-#include <libimobiledevice-glue/thread.h>
-
-#include "idevicerestore.h"
-
-#define _MODE_UNKNOWN         0
-#define _MODE_WTF             1
-#define _MODE_DFU             2
-#define _MODE_RECOVERY        3
-#define _MODE_RESTORE         4
-#define _MODE_NORMAL          5
-#define _MODE_PORTDFU         6
-
-#define MODE_UNKNOWN  &idevicerestore_modes[_MODE_UNKNOWN]
-#define MODE_WTF      &idevicerestore_modes[_MODE_WTF]
-#define MODE_DFU      &idevicerestore_modes[_MODE_DFU]
-#define MODE_RECOVERY &idevicerestore_modes[_MODE_RECOVERY]
-#define MODE_RESTORE  &idevicerestore_modes[_MODE_RESTORE]
-#define MODE_NORMAL   &idevicerestore_modes[_MODE_NORMAL]
-#define MODE_PORTDFU  &idevicerestore_modes[_MODE_PORTDFU]
-
-#define FLAG_QUIT            1
-
-#define CPFM_FLAG_SECURITY_MODE 1 << 0
-#define CPFM_FLAG_PRODUCTION_MODE 1 << 1
-
-#define IBOOT_FLAG_IMAGE4_AWARE  1 << 2
-#define IBOOT_FLAG_EFFECTIVE_SECURITY_MODE 1 << 3
-#define IBOOT_FLAG_EFFECTIVE_PRODUCTION_MODE 1 << 4
-
-#define USER_AGENT_STRING "InetURL/1.0"
-
-struct dfu_client_t;
-struct normal_client_t;
-struct restore_client_t;
-struct recovery_client_t;
-struct ipsw_archive;
-
-typedef struct ipsw_archive* ipsw_archive_t;
-
-struct idevicerestore_mode_t {
-	int index;
-	const char* string;
-};
-
-struct idevicerestore_entry_t {
-	char* name;
-	char* path;
-	char* filename;
-	char* blob_data;
-	uint32_t blob_size;
-	struct idevicerestore_entry* next;
-	struct idevicerestore_entry* prev;
-};
-
-struct idevicerestore_client_t {
-	int flags;
-	int debug_level;
-	plist_t tss;
-	plist_t tss_localpolicy;
-	plist_t tss_recoveryos_root_ticket;
-	char* tss_url;
-	plist_t version_data;
-	uint64_t ecid;
-	unsigned char* nonce;
-	int nonce_size;
-	int image4supported;
-	plist_t build_manifest;
-	plist_t firmware_preflight_info;
-	plist_t preflight_info;
-	plist_t parameters;
-	char* udid;
-	char* srnm;
-	ipsw_archive_t ipsw;
-	struct dfu_client_t* dfu;
-	struct restore_client_t* restore;
-	struct recovery_client_t* recovery;
-	irecv_device_t device;
-	struct idevicerestore_entry_t** entries;
-	struct idevicerestore_mode_t* mode;
-	char* version;
-	char* build;
-	char* device_version;
-	char* device_build;
-	int build_major;
-	char* restore_boot_args;
-	char* cache_dir;
-	unsigned char* root_ticket;
-	int root_ticket_len;
-	idevicerestore_progress_cb_t progress_cb;
-	void* progress_cb_data;
-	irecv_device_event_context_t irecv_e_ctx;
-	void* idevice_e_ctx;
-	mutex_t device_event_mutex;
-	cond_t device_event_cond;
-	int ignore_device_add_events;
-	plist_t macos_variant;
-	plist_t recovery_variant;
-	char* restore_variant;
-	char* filesystem;
-	int delete_fs;
-	int async_err;
-};
-
-extern struct idevicerestore_mode_t idevicerestore_modes[];
-
-extern int idevicerestore_debug;
-
-__attribute__((format(printf, 1, 2)))
-void info(const char* format, ...);
-__attribute__((format(printf, 1, 2)))
-void error(const char* format, ...);
-__attribute__((format(printf, 1, 2)))
-void debug(const char* format, ...);
-
-void debug_plist(plist_t plist);
-void print_progress_bar(double progress);
-int read_file(const char* filename, void** data, size_t* size);
-int write_file(const char* filename, const void* data, size_t size);
-
-char *generate_guid(void);
-
-#ifdef WIN32
-#include <windows.h>
-#include <unistd.h>
-#define __mkdir(path, mode) mkdir(path)
-#ifndef sleep
-#define sleep(x) Sleep(x*1000)
-#endif
-#define __usleep(x) Sleep(x/1000)
-#else
-#include <sys/stat.h>
-#define __mkdir(path, mode) mkdir(path, mode)
-#define __usleep(x) usleep(x)
-#endif
-
-#ifndef S_IFLNK
-#define S_IFLNK 0120000
-#endif
-#ifndef S_ISLNK
-#define S_ISLNK(m) (((m) & S_IFMT) == S_IFLNK)
-#endif
-
-int mkdir_with_parents(const char *dir, int mode);
-
-char *get_temp_filename(const char *prefix);
-
-void idevicerestore_progress(struct idevicerestore_client_t* client, int step, double progress);
-
-#ifndef HAVE_STRSEP
-char* strsep(char** strp, const char* delim);
-#endif
-
-#ifndef HAVE_REALPATH
-char* realpath(const char *filename, char *resolved_name);
-#endif
-
-void get_user_input(char *buf, int maxlen, int secure);
-
-const char* path_get_basename(const char* path);
-
-
-
-#ifdef __cplusplus
-}
-#endif
-
-#endif
-=======
 /*
  * common.h
  * Misc functions used in idevicerestore
@@ -422,5 +214,4 @@
 }
 #endif
 
-#endif
->>>>>>> eda43ac4
+#endif