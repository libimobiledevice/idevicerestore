<<<<<<< HEAD
/*
 * fdr.c
 * Connection proxy service used by FDR
 *
 * Copyright (c) 2014 BALATON Zoltan. All Rights Reserved.
 *
 * This library is free software; you can redistribute it and/or
 * modify it under the terms of the GNU Lesser General Public
 * License as published by the Free Software Foundation; either
 * version 2.1 of the License, or (at your option) any later version.
 *
 * This library is distributed in the hope that it will be useful,
 * but WITHOUT ANY WARRANTY; without even the implied warranty of
 * MERCHANTABILITY or FITNESS FOR A PARTICULAR PURPOSE.  See the GNU
 * Lesser General Public License for more details.
 *
 * You should have received a copy of the GNU Lesser General Public
 * License along with this library; if not, write to the Free Software
 * Foundation, Inc., 51 Franklin Street, Fifth Floor, Boston, MA  02110-1301  USA
 */

#include <sys/types.h>
#include <sys/stat.h>
#include <errno.h>
#include <fcntl.h>
#include <stdio.h>
#include <stdlib.h>
#include <string.h>
#include <unistd.h>
#include <libimobiledevice/libimobiledevice.h>
#include <libimobiledevice-glue/socket.h>

#include "common.h"
#include "idevicerestore.h"
#include "fdr.h"
#include <endianness.h> /* from libimobiledevice */

#define CTRL_PORT 0x43a /*1082*/
#define CTRLCMD  "BeginCtrl"
#define HELLOCTRLCMD "HelloCtrl"
#define HELLOCMD "HelloConn"

#define FDR_SYNC_MSG  0x1
#define FDR_PROXY_MSG 0x105
#define FDR_PLIST_MSG 0xbbaa

static uint64_t conn_port;
static int ctrlprotoversion = 2;
static int serial;

static int fdr_receive_plist(fdr_client_t fdr, plist_t* data);
static int fdr_send_plist(fdr_client_t fdr, plist_t data);
static int fdr_ctrl_handshake(fdr_client_t fdr);
static int fdr_sync_handshake(fdr_client_t fdr);
static int fdr_handle_sync_cmd(fdr_client_t fdr);
static int fdr_handle_plist_cmd(fdr_client_t fdr);
static int fdr_handle_proxy_cmd(fdr_client_t fdr);

int fdr_connect(idevice_t device, fdr_type_t type, fdr_client_t* fdr)
{
	int res = -1, i = 0;
	int attempts = 10;
	idevice_connection_t connection = NULL;
	idevice_error_t device_error = IDEVICE_E_SUCCESS;
	uint16_t port = (type == FDR_CONN ? conn_port : CTRL_PORT);

	*fdr = NULL;

	debug("Connecting to FDR client at port %u\n", port);

	for (i = 1; i <= attempts; i++) {
		device_error = idevice_connect(device, port, &connection);
		if (device_error == IDEVICE_E_SUCCESS) {
			break;
		}

		if (i >= attempts) {
			error("ERROR: Unable to connect to FDR client (%d)\n", device_error);
			return -1;
		}

		sleep(2);
		debug("Retrying connection...\n");
	}

	fdr_client_t fdr_loc = calloc(1, sizeof(struct fdr_client));
	if (!fdr_loc) {
		error("ERROR: Unable to allocate memory\n");
		return -1;
	}
	fdr_loc->connection = connection;
	fdr_loc->device = device;
	fdr_loc->type = type;

	/* Do handshake */
	if (type == FDR_CTRL)
		res = fdr_ctrl_handshake(fdr_loc);
	else if (type == FDR_CONN)
		res = fdr_sync_handshake(fdr_loc);

	if (res) {
		fdr_free(fdr_loc);
		return -1;
	}

	*fdr = fdr_loc;

	return 0;
}

void fdr_disconnect(fdr_client_t fdr)
{
	if (!fdr)
		return;

	if (fdr->connection) {
		idevice_connection_t conn = fdr->connection;
		fdr->connection = NULL;
		idevice_disconnect(conn);
	}
}

void fdr_free(fdr_client_t fdr)
{
	if (!fdr)
		return;

	fdr_disconnect(fdr);

	free(fdr);
	fdr = NULL;
}

int fdr_poll_and_handle_message(fdr_client_t fdr)
{
	idevice_error_t device_error = IDEVICE_E_SUCCESS;
	uint32_t bytes = 0;
	uint16_t cmd;

	if (!fdr) {
		error("ERROR: Invalid FDR client\n");
		return -1;
	}

	device_error = idevice_connection_receive_timeout(fdr->connection, (char *)&cmd, sizeof(cmd), &bytes, 40000);
#ifdef HAVE_IDEVICE_E_TIMEOUT
	if (device_error == IDEVICE_E_TIMEOUT || (device_error == IDEVICE_E_SUCCESS && bytes != sizeof(cmd)))
#else
	if (device_error == IDEVICE_E_SUCCESS && bytes != sizeof(cmd))
#endif
	{
		debug("FDR %p timeout waiting for command\n", fdr);
		return 0;
	}
	else if (device_error != IDEVICE_E_SUCCESS) {
		if (fdr->connection) {
			error("ERROR: Unable to receive message from FDR %p (%d). %u/%u bytes\n", fdr, device_error, bytes, (uint32_t)sizeof(cmd));
		}
		return -1;
	}

	if (cmd == FDR_SYNC_MSG) {
		debug("FDR %p got sync message\n", fdr);
		return fdr_handle_sync_cmd(fdr);
	}

	if (cmd == FDR_PROXY_MSG) {
		debug("FDR %p got proxy message\n", fdr);
		return fdr_handle_proxy_cmd(fdr);
	}

	if (cmd == FDR_PLIST_MSG) {
		debug("FDR %p got plist message\n", fdr);
		return fdr_handle_plist_cmd(fdr);
	}

	error("WARNING: FDR %p received unknown packet %#x of size %u\n", fdr, cmd, bytes);
	return 0;
}

void *fdr_listener_thread(void *cdata)
{
	fdr_client_t fdr = cdata;
	int res;

	while (fdr && fdr->connection) {
		debug("FDR %p waiting for message...\n", fdr);
		res = fdr_poll_and_handle_message(fdr);
		if (fdr->type == FDR_CTRL && res >= 0)
			continue; // main thread should always retry
		if (res != 0)
			break;
	}
	debug("FDR %p terminating...\n", fdr);
	fdr_free(fdr);
	return (void *)(intptr_t)res;
}

static int fdr_receive_plist(fdr_client_t fdr, plist_t* data)
{
	idevice_error_t device_error = IDEVICE_E_SUCCESS;
	uint32_t len, bytes = 0;
	char* buf = NULL;

	device_error = idevice_connection_receive(fdr->connection, (char*)&len, sizeof(len), &bytes);
	if (device_error != IDEVICE_E_SUCCESS) {
		error("ERROR: Unable to receive packet length from FDR (%d)\n", device_error);
		return -1;
	}

	buf = calloc(1, len);
	if (!buf) {
		error("ERROR: Unable to allocate memory for FDR receive buffer\n");
		return -1;
	}

	device_error = idevice_connection_receive(fdr->connection, buf, len, &bytes);
	if (device_error != IDEVICE_E_SUCCESS) {
		error("ERROR: Unable to receive data from FDR\n");
		free(buf);
		return -1;
	}
	plist_from_bin(buf, bytes, data);
	free(buf);

	debug("FDR Received %d bytes\n", bytes);

	return 0;
}

static int fdr_send_plist(fdr_client_t fdr, plist_t data)
{
	idevice_error_t device_error = IDEVICE_E_SUCCESS;
	char *buf = NULL;
	uint32_t len = 0, bytes = 0;

	if (!data)
		return -1;

	plist_to_bin(data, &buf, &len);
	if (!buf)
		return -1;

	debug("FDR sending %d bytes:\n", len);
	if (idevicerestore_debug)
		debug_plist(data);
	device_error = idevice_connection_send(fdr->connection, (char *)&len, sizeof(len), &bytes);
	if (device_error != IDEVICE_E_SUCCESS || bytes != sizeof(len)) {
		error("ERROR: FDR unable to send data length. (%d) Sent %u of %u bytes.\n",
		      device_error, bytes, (uint32_t)sizeof(len));
		free(buf);
		return -1;
	}
	device_error = idevice_connection_send(fdr->connection, buf, len, &bytes);
	free(buf);
	if (device_error != IDEVICE_E_SUCCESS || bytes != len) {
		error("ERROR: FDR unable to send data (%d). Sent %u of %u bytes.\n",
		      device_error, bytes, len);
		return -1;
	}

	debug("FDR Sent %d bytes\n", bytes);
	return 0;
}

static int fdr_ctrl_handshake(fdr_client_t fdr)
{
	idevice_error_t device_error = IDEVICE_E_SUCCESS;
	uint32_t bytes = 0, len = sizeof(CTRLCMD);
	plist_t dict, node;
	int res;

	debug("About to do ctrl handshake\n");

	ctrlprotoversion = 2;

	device_error = idevice_connection_send(fdr->connection, CTRLCMD, len, &bytes);
	if (device_error != IDEVICE_E_SUCCESS || bytes != len) {
		debug("Hmm... looks like the device doesn't like the newer protocol, using the old one\n");
		ctrlprotoversion = 1;
		len = sizeof(HELLOCTRLCMD);
		device_error = idevice_connection_send(fdr->connection, HELLOCTRLCMD, len, &bytes);
		if (device_error != IDEVICE_E_SUCCESS || bytes != len) {
			error("ERROR: FDR unable to send BeginCtrl. Sent %u of %u bytes.\n", bytes, len);
			return -1;
		}
	}

	if (ctrlprotoversion == 2) {
		dict = plist_new_dict();
		plist_dict_set_item(dict, "Command", plist_new_string(CTRLCMD));
		plist_dict_set_item(dict, "CtrlProtoVersion", plist_new_uint(ctrlprotoversion));
		res = fdr_send_plist(fdr, dict);
		plist_free(dict);
		if (res) {
			error("ERROR: FDR could not send Begin command.\n");
			return -1;
		}

		if (fdr_receive_plist(fdr, &dict)) {
			error("ERROR: FDR did not get Begin command reply.\n");
			return -1;
		}
		if (idevicerestore_debug)
			debug_plist(dict);
		node = plist_dict_get_item(dict, "ConnPort");
		if (node && plist_get_node_type(node) == PLIST_UINT) {
			plist_get_uint_val(node, &conn_port);
		} else {
			error("ERROR: Could not get FDR ConnPort value\n");
			return -1;
		}

		plist_free(dict);
	} else {
		char buf[16];
		uint16_t cport = 0;

		memset(buf, '\0', sizeof(buf));

		bytes = 0;
		device_error = idevice_connection_receive(fdr->connection, buf, 10, &bytes);
		if (device_error != IDEVICE_E_SUCCESS) {
			error("ERROR: Could not receive reply to HelloCtrl command\n");
			return -1;
		}
		if (memcmp(buf, "HelloCtrl", 10) != 0) {
			buf[9] = '\0';
			error("ERROR: Did not receive HelloCtrl as reply, but %s\n", buf);
			return -1;
		}

		bytes = 0;
		device_error = idevice_connection_receive(fdr->connection, (char*)&cport, 2, &bytes);
		if (device_error != IDEVICE_E_SUCCESS) {
			error("ERROR: Failed to receive conn port\n");
			return -1;
		}

		conn_port = le16toh(cport);
	}

	debug("Ctrl handshake done (ConnPort = %" PRIu64 ")\n", (uint64_t)conn_port);

	return 0;
}

static int fdr_sync_handshake(fdr_client_t fdr)
{
	idevice_error_t device_error = IDEVICE_E_SUCCESS;
	uint32_t bytes = 0, len = sizeof(HELLOCMD);
	plist_t reply;

	device_error = idevice_connection_send(fdr->connection, HELLOCMD, len, &bytes);
	if (device_error != IDEVICE_E_SUCCESS || bytes != len) {
		error("ERROR: FDR unable to send Hello. Sent %u of %u bytes.\n", bytes, len);
		return -1;
	}

	if (ctrlprotoversion == 2) {
		if (fdr_receive_plist(fdr, &reply)) {
			error("ERROR: FDR did not get HelloConn reply.\n");
			return -1;
		}
		char* identifier = NULL;
		char* cmd = NULL;
		plist_t node = NULL;
		node = plist_dict_get_item(reply, "Command");
		if (node) {
			plist_get_string_val(node, &cmd);
		}
		node = plist_dict_get_item(reply, "Identifier");
		if (node) {
			plist_get_string_val(node, &identifier);
		}
		plist_free(reply);

		if (!cmd || (strcmp(cmd, "HelloConn") != 0)) {
			if (cmd) {
				free(cmd);
			}
			if (identifier) {
				free(identifier);
			}
			error("ERROR: Did not receive HelloConn reply...\n");
			return -1;
		}
		free(cmd);

		if (identifier) {
			debug("Got device identifier %s\n", identifier);
			free(identifier);
		}

	} else {
		char buf[16];
		memset(buf, '\0', sizeof(buf));
		bytes = 0;
		device_error = idevice_connection_receive(fdr->connection, buf, 10, &bytes);
		if (device_error != IDEVICE_E_SUCCESS) {
			error("ERROR: Could not receive reply to HelloConn command\n");
			return -1;
		}
		if (memcmp(buf, "HelloConn", 10) != 0) {
			buf[9] = '\0';
			error("ERROR: Did not receive HelloConn as reply, but %s\n", buf);
			return -1;
		}
	}

	return 0;
}

static int fdr_handle_sync_cmd(fdr_client_t fdr_ctrl)
{
	idevice_error_t device_error = IDEVICE_E_SUCCESS;
	fdr_client_t fdr;
	THREAD_T fdr_thread = THREAD_T_NULL;
	int res = 0;
	uint32_t bytes = 0;
	char buf[4096];

	device_error = idevice_connection_receive(fdr_ctrl->connection, buf, sizeof(buf), &bytes);
	if (device_error != IDEVICE_E_SUCCESS || bytes != 2) {
		error("ERROR: Unexpected data from FDR\n");
		return -1;
	}
	/* Open a new connection and wait for messages on it */
	if (fdr_connect(fdr_ctrl->device, FDR_CONN, &fdr)) {
		error("ERROR: Failed to connect to FDR port\n");
		return -1;
	}
	debug("FDR connected in reply to sync message, starting command thread\n");
	res = thread_new(&fdr_thread, fdr_listener_thread, fdr);
	if(res) {
		error("ERROR: Failed to start FDR command thread\n");
		fdr_free(fdr);
	}
	return res;
}

static int fdr_handle_plist_cmd(fdr_client_t fdr)
{
	int res = 0;
	plist_t dict;

	if (fdr_receive_plist(fdr, &dict)) {
		error("ERROR: FDR %p could not receive plist command.\n", fdr);
		return -1;
	}
	plist_t node = plist_dict_get_item(dict, "Command");
	if (!node || (plist_get_node_type(node) != PLIST_STRING)) {
		error("ERROR: FDR %p Could not find Command in plist command\n", fdr);
		plist_free(dict);
		return -1;
	}
	char *command = NULL;
	plist_get_string_val(node, &command);
	plist_free(dict);

	if (!command) {
		info("FDR %p received empty plist command\n", fdr);
		return -1;
	}

	if (!strcmp(command, "Ping")) {
		dict = plist_new_dict();
		plist_dict_set_item(dict, "Pong", plist_new_bool(1));
		res = fdr_send_plist(fdr, dict);
		plist_free(dict);
		if (res) {
			error("ERROR: FDR %p could not send Ping command reply.\n", fdr);
			free(command);
			return -1;
		}
	} else {
 		error("WARNING: FDR %p received unknown plist command: %s\n", fdr, command);
		free(command);
		return -1;
	}

	free(command);
	/* FDR connection will be terminated remotely. Next receive will get nothing, error and terminate this worker thread. */
	return 0;
}

static int fdr_handle_proxy_cmd(fdr_client_t fdr)
{
	idevice_error_t device_error = IDEVICE_E_SUCCESS;
	char *buf = NULL;
	size_t bufsize = 1048576;
	uint32_t sent = 0, bytes = 0;
	char *host = NULL;
	uint16_t port = 0;

	buf = malloc(bufsize);
	if (!buf) {
		error("ERROR: %s: malloc failed\n", __func__);
		return -1;
	}

	device_error = idevice_connection_receive(fdr->connection, buf, bufsize, &bytes);
	if (device_error != IDEVICE_E_SUCCESS) {
		free(buf);
		error("ERROR: FDR %p failed to read data for proxy command\n", fdr);
		return -1;
	}
	debug("Got proxy command with %u bytes\n", bytes);

	/* Just return success here unconditionally because we don't know
	 * anything else and we will eventually abort on failure anyway */
	uint16_t ack = 5;
	device_error = idevice_connection_send(fdr->connection, (char *)&ack, sizeof(ack), &sent);
	if (device_error != IDEVICE_E_SUCCESS || sent != sizeof(ack)) {
		free(buf);
		error("ERROR: FDR %p unable to send ack. Sent %u of %u bytes.\n",
		      fdr, sent, (uint32_t)sizeof(ack));
		return -1;
	}

	if (bytes < 3) {
		debug("FDR %p proxy command data too short, retrying\n", fdr);
		return fdr_poll_and_handle_message(fdr);
	}

	/* ack command data too */
	device_error = idevice_connection_send(fdr->connection, buf, bytes, &sent);
	if (device_error != IDEVICE_E_SUCCESS || sent != bytes) {
		free(buf);
		error("ERROR: FDR %p unable to send data. Sent %u of %u bytes.\n",
		      fdr, sent, bytes);
		return -1;
	}

	/* Now try to handle actual messages */
	/* Connect: 0 3 hostlen <host> <port> */
	if (buf[0] == 0 && buf[1] == 3) {
		uint16_t *p = (uint16_t *)&buf[bytes - 2];
		port = be16toh(*p);
		buf[bytes - 2] = '\0';
		host = strdup(&buf[3]);
		debug("FDR %p Proxy connect request to %s:%u\n", fdr, host, port);
	}

	if (!host || !buf[2]) {
		/* missing or zero length host name */
		free(buf);
		return 0;
	}

	/* else wait for messages and forward them */
	int sockfd = socket_connect(host, port);
	free(host);
	if (sockfd < 0) {
		free(buf);
		error("ERROR: Failed to connect socket: %s\n", strerror(errno));
		return -1;
	}

	int res = 0, bytes_ret;
	while (1) {
		bytes = 0;
		device_error = idevice_connection_receive_timeout(fdr->connection, buf, bufsize, &bytes, 100);
#ifdef HAVE_IDEVICE_E_TIMEOUT
		if (device_error == IDEVICE_E_TIMEOUT || (device_error == IDEVICE_E_SUCCESS && !bytes))
#else
		if (device_error == IDEVICE_E_SUCCESS && !bytes)
#endif
		{
			//debug("WARNING: Timeout waiting for proxy payload. %p\n", fdr);
		}
		else if (device_error != IDEVICE_E_SUCCESS) {
			error("ERROR: FDR %p Unable to receive proxy payload (%d)\n", fdr, device_error);
			res = -1;
			break;
		}
		if (bytes) {
			debug("FDR %p got payload of %u bytes, now trying to proxy it\n", fdr, bytes);
			debug("Sending %u bytes of data\n", bytes);
			sent = 0;
			while (sent < bytes) {
				int s = socket_send(sockfd, buf + sent, bytes - sent);
				if (s < 0) {
					break;
				}
				sent += s;
			}
			if (sent != bytes) {
				error("ERROR: Sending proxy payload failed: %s. Sent %u of %u bytes. \n", strerror(errno), sent, bytes);
				socket_close(sockfd);
				res = -1;
				break;
			}
		}
		bytes_ret = socket_receive_timeout(sockfd, buf, bufsize, 0, 100);
		if (bytes_ret == -ETIMEDOUT) {
			bytes_ret = 0;
		} else if (bytes_ret == -ECONNRESET) {
			res = 1;
			break;
		} else if (bytes_ret < 0) {
			error("ERROR: FDR %p receiving proxy payload failed: %d (%s)\n",
			      fdr, bytes_ret, strerror(-bytes_ret));
			break;
		}

		bytes = bytes_ret;
		if (bytes) {
			debug("FDR %p Received %u bytes reply data,%s sending to device\n",
			      fdr, bytes, (bytes ? "" : " not"));

			sent = 0;
			while (sent < bytes) {
				uint32_t s;
				device_error = idevice_connection_send(fdr->connection, buf + sent, bytes - sent, &s);
				if (device_error != IDEVICE_E_SUCCESS) {
					break;
				}
				sent += s;
			}
			if (device_error != IDEVICE_E_SUCCESS || bytes != sent) {
				error("ERROR: FDR %p unable to send data (%d). Sent %u of %u bytes.\n", fdr, device_error, sent, bytes);
				res = -1;
				break;
			}
		} else serial++;
	}
	socket_close(sockfd);
	free(buf);
	return res;
}
=======
/*
 * fdr.c
 * Connection proxy service used by FDR
 *
 * Copyright (c) 2014 BALATON Zoltan. All Rights Reserved.
 *
 * This library is free software; you can redistribute it and/or
 * modify it under the terms of the GNU Lesser General Public
 * License as published by the Free Software Foundation; either
 * version 2.1 of the License, or (at your option) any later version.
 *
 * This library is distributed in the hope that it will be useful,
 * but WITHOUT ANY WARRANTY; without even the implied warranty of
 * MERCHANTABILITY or FITNESS FOR A PARTICULAR PURPOSE.  See the GNU
 * Lesser General Public License for more details.
 *
 * You should have received a copy of the GNU Lesser General Public
 * License along with this library; if not, write to the Free Software
 * Foundation, Inc., 51 Franklin Street, Fifth Floor, Boston, MA  02110-1301  USA
 */

#include <sys/types.h>
#include <sys/stat.h>
#include <errno.h>
#include <fcntl.h>
#include <stdio.h>
#include <stdlib.h>
#include <string.h>
#include <unistd.h>
#include <libimobiledevice/libimobiledevice.h>
#include <libimobiledevice-glue/socket.h>

#include "common.h"
#include "idevicerestore.h"
#include "fdr.h"
#include <endianness.h> /* from libimobiledevice */

#define CTRL_PORT 0x43a /*1082*/
#define CTRLCMD  "BeginCtrl"
#define HELLOCTRLCMD "HelloCtrl"
#define HELLOCMD "HelloConn"

#define FDR_SYNC_MSG  0x1
#define FDR_PROXY_MSG 0x105
#define FDR_PLIST_MSG 0xbbaa

static uint64_t conn_port;
static int ctrlprotoversion = 2;
static int serial;

static int fdr_receive_plist(fdr_client_t fdr, plist_t* data);
static int fdr_send_plist(fdr_client_t fdr, plist_t data);
static int fdr_ctrl_handshake(fdr_client_t fdr);
static int fdr_sync_handshake(fdr_client_t fdr);
static int fdr_handle_sync_cmd(fdr_client_t fdr);
static int fdr_handle_plist_cmd(fdr_client_t fdr);
static int fdr_handle_proxy_cmd(fdr_client_t fdr);

int fdr_connect(idevice_t device, fdr_type_t type, fdr_client_t* fdr)
{
	int res = -1, i = 0;
	int attempts = 10;
	idevice_connection_t connection = NULL;
	idevice_error_t device_error = IDEVICE_E_SUCCESS;
	uint16_t port = (type == FDR_CONN ? conn_port : CTRL_PORT);

	*fdr = NULL;

	logger(LL_DEBUG, "Connecting to FDR client at port %u\n", port);

	for (i = 1; i <= attempts; i++) {
		device_error = idevice_connect(device, port, &connection);
		if (device_error == IDEVICE_E_SUCCESS) {
			break;
		}

		if (i >= attempts) {
			logger(LL_ERROR, "Unable to connect to FDR client (%d)\n", device_error);
			return -1;
		}

		sleep(2);
		logger(LL_DEBUG, "Retrying connection...\n");
	}

	fdr_client_t fdr_loc = calloc(1, sizeof(struct fdr_client));
	if (!fdr_loc) {
		logger(LL_ERROR, "Unable to allocate memory\n");
		return -1;
	}
	fdr_loc->connection = connection;
	fdr_loc->device = device;
	fdr_loc->type = type;

	/* Do handshake */
	if (type == FDR_CTRL)
		res = fdr_ctrl_handshake(fdr_loc);
	else if (type == FDR_CONN)
		res = fdr_sync_handshake(fdr_loc);

	if (res) {
		fdr_free(fdr_loc);
		return -1;
	}

	*fdr = fdr_loc;

	return 0;
}

void fdr_disconnect(fdr_client_t fdr)
{
	if (!fdr)
		return;

	if (fdr->connection) {
		idevice_connection_t conn = fdr->connection;
		fdr->connection = NULL;
		idevice_disconnect(conn);
	}
}

void fdr_free(fdr_client_t fdr)
{
	if (!fdr)
		return;

	fdr_disconnect(fdr);

	free(fdr);
	fdr = NULL;
}

int fdr_poll_and_handle_message(fdr_client_t fdr)
{
	idevice_error_t device_error = IDEVICE_E_SUCCESS;
	uint32_t bytes = 0;
	uint16_t cmd;

	if (!fdr) {
		logger(LL_ERROR, "Invalid FDR client\n");
		return -1;
	}

	device_error = idevice_connection_receive_timeout(fdr->connection, (char *)&cmd, sizeof(cmd), &bytes, 20000);
#ifdef HAVE_IDEVICE_E_TIMEOUT
	if (device_error == IDEVICE_E_TIMEOUT || (device_error == IDEVICE_E_SUCCESS && bytes != sizeof(cmd)))
#else
	if (device_error == IDEVICE_E_SUCCESS && bytes != sizeof(cmd))
#endif
	{
		logger(LL_DEBUG, "FDR %p timeout waiting for command\n", fdr);
		return 0;
	}
	else if (device_error != IDEVICE_E_SUCCESS) {
		if (fdr->connection) {
			logger(LL_ERROR, "Unable to receive message from FDR %p (%d). %u/%u bytes\n", fdr, device_error, bytes, (uint32_t)sizeof(cmd));
		}
		return -1;
	}

	if (cmd == FDR_SYNC_MSG) {
		logger(LL_DEBUG, "FDR %p got sync message\n", fdr);
		return fdr_handle_sync_cmd(fdr);
	}

	if (cmd == FDR_PROXY_MSG) {
		logger(LL_DEBUG, "FDR %p got proxy message\n", fdr);
		return fdr_handle_proxy_cmd(fdr);
	}

	if (cmd == FDR_PLIST_MSG) {
		logger(LL_DEBUG, "FDR %p got plist message\n", fdr);
		return fdr_handle_plist_cmd(fdr);
	}

	logger(LL_WARNING, "FDR %p received unknown packet %#x of size %u\n", fdr, cmd, bytes);
	return 0;
}

void *fdr_listener_thread(void *cdata)
{
	fdr_client_t fdr = cdata;
	int res = 0;

	while (fdr && fdr->connection) {
		logger(LL_DEBUG, "FDR %p waiting for message...\n", fdr);
		res = fdr_poll_and_handle_message(fdr);
		if (fdr->type == FDR_CTRL && res >= 0)
			continue; // main thread should always retry
		if (res != 0)
			break;
	}
	logger(LL_DEBUG, "FDR %p terminating...\n", fdr);
	fdr_free(fdr);
	return (void *)(intptr_t)res;
}

static int fdr_receive_plist(fdr_client_t fdr, plist_t* data)
{
	idevice_error_t device_error = IDEVICE_E_SUCCESS;
	uint32_t len, bytes = 0;
	char* buf = NULL;

	device_error = idevice_connection_receive(fdr->connection, (char*)&len, sizeof(len), &bytes);
	if (device_error != IDEVICE_E_SUCCESS) {
		logger(LL_ERROR, "Unable to receive packet length from FDR (%d)\n", device_error);
		return -1;
	}

	buf = calloc(1, len);
	if (!buf) {
		logger(LL_ERROR, "Unable to allocate memory for FDR receive buffer\n");
		return -1;
	}

	device_error = idevice_connection_receive(fdr->connection, buf, len, &bytes);
	if (device_error != IDEVICE_E_SUCCESS) {
		logger(LL_ERROR, "Unable to receive data from FDR\n");
		free(buf);
		return -1;
	}
	plist_from_bin(buf, bytes, data);
	free(buf);

	logger(LL_DEBUG, "FDR Received %d bytes\n", bytes);

	return 0;
}

static int fdr_send_plist(fdr_client_t fdr, plist_t data)
{
	idevice_error_t device_error = IDEVICE_E_SUCCESS;
	char *buf = NULL;
	uint32_t len = 0, bytes = 0;

	if (!data)
		return -1;

	plist_to_bin(data, &buf, &len);
	if (!buf)
		return -1;

	logger(LL_DEBUG, "FDR sending %d bytes:\n", len);
	logger_dump_plist(LL_DEBUG, data, 1);
	device_error = idevice_connection_send(fdr->connection, (char *)&len, sizeof(len), &bytes);
	if (device_error != IDEVICE_E_SUCCESS || bytes != sizeof(len)) {
		logger(LL_ERROR, "FDR unable to send data length. (%d) Sent %u of %u bytes.\n",
		      device_error, bytes, (uint32_t)sizeof(len));
		free(buf);
		return -1;
	}
	device_error = idevice_connection_send(fdr->connection, buf, len, &bytes);
	free(buf);
	if (device_error != IDEVICE_E_SUCCESS || bytes != len) {
		logger(LL_ERROR, "FDR unable to send data (%d). Sent %u of %u bytes.\n",
		      device_error, bytes, len);
		return -1;
	}

	logger(LL_DEBUG, "FDR Sent %d bytes\n", bytes);
	return 0;
}

static int fdr_ctrl_handshake(fdr_client_t fdr)
{
	idevice_error_t device_error = IDEVICE_E_SUCCESS;
	uint32_t bytes = 0, len = sizeof(CTRLCMD);
	plist_t dict, node;
	int res;

	logger(LL_DEBUG, "About to do ctrl handshake\n");

	ctrlprotoversion = 2;

	device_error = idevice_connection_send(fdr->connection, CTRLCMD, len, &bytes);
	if (device_error != IDEVICE_E_SUCCESS || bytes != len) {
		logger(LL_DEBUG, "Hmm... looks like the device doesn't like the newer protocol, using the old one\n");
		ctrlprotoversion = 1;
		len = sizeof(HELLOCTRLCMD);
		device_error = idevice_connection_send(fdr->connection, HELLOCTRLCMD, len, &bytes);
		if (device_error != IDEVICE_E_SUCCESS || bytes != len) {
			logger(LL_ERROR, "FDR unable to send BeginCtrl. Sent %u of %u bytes.\n", bytes, len);
			return -1;
		}
	}

	if (ctrlprotoversion == 2) {
		dict = plist_new_dict();
		plist_dict_set_item(dict, "Command", plist_new_string(CTRLCMD));
		plist_dict_set_item(dict, "CtrlProtoVersion", plist_new_uint(ctrlprotoversion));
		res = fdr_send_plist(fdr, dict);
		plist_free(dict);
		if (res) {
			logger(LL_ERROR, "FDR could not send Begin command.\n");
			return -1;
		}

		if (fdr_receive_plist(fdr, &dict)) {
			logger(LL_ERROR, "FDR did not get Begin command reply.\n");
			return -1;
		}
		logger_dump_plist(LL_DEBUG, dict, 1);
		node = plist_dict_get_item(dict, "ConnPort");
		if (node && plist_get_node_type(node) == PLIST_UINT) {
			plist_get_uint_val(node, &conn_port);
		} else {
			logger(LL_ERROR, "Could not get FDR ConnPort value\n");
			return -1;
		}

		plist_free(dict);
	} else {
		char buf[16];
		uint16_t cport = 0;

		memset(buf, '\0', sizeof(buf));

		bytes = 0;
		device_error = idevice_connection_receive(fdr->connection, buf, 10, &bytes);
		if (device_error != IDEVICE_E_SUCCESS) {
			logger(LL_ERROR, "Could not receive reply to HelloCtrl command\n");
			return -1;
		}
		if (memcmp(buf, "HelloCtrl", 10) != 0) {
			buf[9] = '\0';
			logger(LL_ERROR, "Did not receive HelloCtrl as reply, but %s\n", buf);
			return -1;
		}

		bytes = 0;
		device_error = idevice_connection_receive(fdr->connection, (char*)&cport, 2, &bytes);
		if (device_error != IDEVICE_E_SUCCESS) {
			logger(LL_ERROR, "Failed to receive conn port\n");
			return -1;
		}

		conn_port = le16toh(cport);
	}

	logger(LL_DEBUG, "Ctrl handshake done (ConnPort = %" PRIu64 ")\n", (uint64_t)conn_port);

	return 0;
}

static int fdr_sync_handshake(fdr_client_t fdr)
{
	idevice_error_t device_error = IDEVICE_E_SUCCESS;
	uint32_t bytes = 0, len = sizeof(HELLOCMD);
	plist_t reply;

	device_error = idevice_connection_send(fdr->connection, HELLOCMD, len, &bytes);
	if (device_error != IDEVICE_E_SUCCESS || bytes != len) {
		logger(LL_ERROR, "FDR unable to send Hello. Sent %u of %u bytes.\n", bytes, len);
		return -1;
	}

	if (ctrlprotoversion == 2) {
		if (fdr_receive_plist(fdr, &reply)) {
			logger(LL_ERROR, "FDR did not get HelloConn reply.\n");
			return -1;
		}
		char* identifier = NULL;
		char* cmd = NULL;
		plist_t node = NULL;
		node = plist_dict_get_item(reply, "Command");
		if (node) {
			plist_get_string_val(node, &cmd);
		}
		node = plist_dict_get_item(reply, "Identifier");
		if (node) {
			plist_get_string_val(node, &identifier);
		}
		plist_free(reply);

		if (!cmd || (strcmp(cmd, "HelloConn") != 0)) {
			if (cmd) {
				free(cmd);
			}
			if (identifier) {
				free(identifier);
			}
			logger(LL_ERROR, "Did not receive HelloConn reply...\n");
			return -1;
		}
		free(cmd);

		if (identifier) {
			logger(LL_DEBUG, "Got device identifier %s\n", identifier);
			free(identifier);
		}

	} else {
		char buf[16];
		memset(buf, '\0', sizeof(buf));
		bytes = 0;
		device_error = idevice_connection_receive(fdr->connection, buf, 10, &bytes);
		if (device_error != IDEVICE_E_SUCCESS) {
			logger(LL_ERROR, "Could not receive reply to HelloConn command\n");
			return -1;
		}
		if (memcmp(buf, "HelloConn", 10) != 0) {
			buf[9] = '\0';
			logger(LL_ERROR, "Did not receive HelloConn as reply, but %s\n", buf);
			return -1;
		}
	}

	return 0;
}

static int fdr_handle_sync_cmd(fdr_client_t fdr_ctrl)
{
	idevice_error_t device_error = IDEVICE_E_SUCCESS;
	fdr_client_t fdr;
	THREAD_T fdr_thread = THREAD_T_NULL;
	int res = 0;
	uint32_t bytes = 0;
	char buf[4096];

	device_error = idevice_connection_receive(fdr_ctrl->connection, buf, sizeof(buf), &bytes);
	if (device_error != IDEVICE_E_SUCCESS || bytes != 2) {
		logger(LL_ERROR, "Unexpected data from FDR\n");
		return -1;
	}
	/* Open a new connection and wait for messages on it */
	if (fdr_connect(fdr_ctrl->device, FDR_CONN, &fdr)) {
		logger(LL_ERROR, "Failed to connect to FDR port\n");
		return -1;
	}
	logger(LL_DEBUG, "FDR connected in reply to sync message, starting command thread\n");
	res = thread_new(&fdr_thread, fdr_listener_thread, fdr);
	if(res) {
		logger(LL_ERROR, "Failed to start FDR command thread\n");
		fdr_free(fdr);
	}
	return res;
}

static int fdr_handle_plist_cmd(fdr_client_t fdr)
{
	int res = 0;
	plist_t dict;

	if (fdr_receive_plist(fdr, &dict)) {
		logger(LL_ERROR, "FDR %p could not receive plist command.\n", fdr);
		return -1;
	}
	plist_t node = plist_dict_get_item(dict, "Command");
	if (!node || (plist_get_node_type(node) != PLIST_STRING)) {
		logger(LL_ERROR, "FDR %p Could not find Command in plist command\n", fdr);
		plist_free(dict);
		return -1;
	}
	char *command = NULL;
	plist_get_string_val(node, &command);
	plist_free(dict);

	if (!command) {
		logger(LL_INFO, "FDR %p received empty plist command\n", fdr);
		return -1;
	}

	if (!strcmp(command, "Ping")) {
		dict = plist_new_dict();
		plist_dict_set_item(dict, "Pong", plist_new_bool(1));
		res = fdr_send_plist(fdr, dict);
		plist_free(dict);
		if (res) {
			logger(LL_ERROR, "FDR %p could not send Ping command reply.\n", fdr);
			free(command);
			return -1;
		}
	} else {
		logger(LL_WARNING, "FDR %p received unknown plist command: %s\n", fdr, command);
		free(command);
		return -1;
	}

	free(command);
	/* FDR connection will be terminated remotely. Next receive will get nothing, error and terminate this worker thread. */
	return 0;
}

static int fdr_handle_proxy_cmd(fdr_client_t fdr)
{
	idevice_error_t device_error = IDEVICE_E_SUCCESS;
	char *buf = NULL;
	size_t bufsize = 1048576;
	uint32_t sent = 0, bytes = 0;
	char *host = NULL;
	uint16_t port = 0;

	buf = malloc(bufsize);
	if (!buf) {
		logger(LL_ERROR, "%s: malloc failed\n", __func__);
		return -1;
	}

	device_error = idevice_connection_receive(fdr->connection, buf, bufsize, &bytes);
	if (device_error != IDEVICE_E_SUCCESS) {
		free(buf);
		logger(LL_ERROR, "FDR %p failed to read data for proxy command\n", fdr);
		return -1;
	}
	logger(LL_DEBUG, "Got proxy command with %u bytes\n", bytes);

	/* Just return success here unconditionally because we don't know
	 * anything else and we will eventually abort on failure anyway */
	uint16_t ack = 5;
	device_error = idevice_connection_send(fdr->connection, (char *)&ack, sizeof(ack), &sent);
	if (device_error != IDEVICE_E_SUCCESS || sent != sizeof(ack)) {
		free(buf);
		logger(LL_ERROR, "FDR %p unable to send ack. Sent %u of %u bytes.\n",
		      fdr, sent, (uint32_t)sizeof(ack));
		return -1;
	}

	if (bytes < 3) {
		logger(LL_DEBUG, "FDR %p proxy command data too short, retrying\n", fdr);
		return fdr_poll_and_handle_message(fdr);
	}

	/* ack command data too */
	device_error = idevice_connection_send(fdr->connection, buf, bytes, &sent);
	if (device_error != IDEVICE_E_SUCCESS || sent != bytes) {
		free(buf);
		logger(LL_ERROR, "FDR %p unable to send data. Sent %u of %u bytes.\n",
		      fdr, sent, bytes);
		return -1;
	}

	/* Now try to handle actual messages */
	/* Connect: 0 3 hostlen <host> <port> */
	if (buf[0] == 0 && buf[1] == 3) {
		uint16_t *p = (uint16_t *)&buf[bytes - 2];
		port = be16toh(*p);
		buf[bytes - 2] = '\0';
		host = strdup(&buf[3]);
		logger(LL_DEBUG, "FDR %p Proxy connect request to %s:%u\n", fdr, host, port);
	}

	if (!host || !buf[2]) {
		/* missing or zero length host name */
		free(buf);
		return 0;
	}

	/* else wait for messages and forward them */
	int sockfd = socket_connect(host, port);
	free(host);
	if (sockfd < 0) {
		free(buf);
		logger(LL_ERROR, "Failed to connect socket: %s\n", strerror(errno));
		return -1;
	}

	int res = 0, bytes_ret;
	while (1) {
		bytes = 0;
		device_error = idevice_connection_receive_timeout(fdr->connection, buf, bufsize, &bytes, 100);
#ifdef HAVE_IDEVICE_E_TIMEOUT
		if (device_error == IDEVICE_E_TIMEOUT || (device_error == IDEVICE_E_SUCCESS && !bytes))
#else
		if (device_error == IDEVICE_E_SUCCESS && !bytes)
#endif
		{
			//logger(LL_DEBUG, "Timeout waiting for proxy payload. %p\n", fdr);
		}
		else if (device_error != IDEVICE_E_SUCCESS) {
			logger(LL_ERROR, "FDR %p Unable to receive proxy payload (%d)\n", fdr, device_error);
			res = -1;
			break;
		}
		if (bytes) {
			logger(LL_DEBUG, "FDR %p got payload of %u bytes, now trying to proxy it\n", fdr, bytes);
			logger(LL_DEBUG, "Sending %u bytes of data\n", bytes);
			sent = 0;
			while (sent < bytes) {
				int s = socket_send(sockfd, buf + sent, bytes - sent);
				if (s < 0) {
					break;
				}
				sent += s;
			}
			if (sent != bytes) {
				logger(LL_ERROR, "Sending proxy payload failed: %s. Sent %u of %u bytes. \n", strerror(errno), sent, bytes);
				socket_close(sockfd);
				res = -1;
				break;
			}
		}
		bytes_ret = socket_receive_timeout(sockfd, buf, bufsize, 0, 100);
		if (bytes_ret == -ETIMEDOUT) {
			bytes_ret = 0;
		} else if (bytes_ret == -ECONNRESET) {
			res = 1;
			break;
		} else if (bytes_ret < 0) {
			logger(LL_ERROR, "FDR %p receiving proxy payload failed: %d (%s)\n",
			      fdr, bytes_ret, strerror(-bytes_ret));
			break;
		}

		bytes = bytes_ret;
		if (bytes) {
			logger(LL_DEBUG, "FDR %p Received %u bytes reply data,%s sending to device\n",
			      fdr, bytes, (bytes ? "" : " not"));

			sent = 0;
			while (sent < bytes) {
				uint32_t s;
				device_error = idevice_connection_send(fdr->connection, buf + sent, bytes - sent, &s);
				if (device_error != IDEVICE_E_SUCCESS) {
					break;
				}
				sent += s;
			}
			if (device_error != IDEVICE_E_SUCCESS || bytes != sent) {
				logger(LL_ERROR, "FDR %p unable to send data (%d). Sent %u of %u bytes.\n", fdr, device_error, sent, bytes);
				res = -1;
				break;
			}
		} else serial++;
	}
	socket_close(sockfd);
	free(buf);
	return res;
}
>>>>>>> eda43ac4
<|MERGE_RESOLUTION|>--- conflicted
+++ resolved
@@ -1,4 +1,3 @@
-<<<<<<< HEAD
 /*
  * fdr.c
  * Connection proxy service used by FDR
@@ -67,638 +66,6 @@
 
 	*fdr = NULL;
 
-	debug("Connecting to FDR client at port %u\n", port);
-
-	for (i = 1; i <= attempts; i++) {
-		device_error = idevice_connect(device, port, &connection);
-		if (device_error == IDEVICE_E_SUCCESS) {
-			break;
-		}
-
-		if (i >= attempts) {
-			error("ERROR: Unable to connect to FDR client (%d)\n", device_error);
-			return -1;
-		}
-
-		sleep(2);
-		debug("Retrying connection...\n");
-	}
-
-	fdr_client_t fdr_loc = calloc(1, sizeof(struct fdr_client));
-	if (!fdr_loc) {
-		error("ERROR: Unable to allocate memory\n");
-		return -1;
-	}
-	fdr_loc->connection = connection;
-	fdr_loc->device = device;
-	fdr_loc->type = type;
-
-	/* Do handshake */
-	if (type == FDR_CTRL)
-		res = fdr_ctrl_handshake(fdr_loc);
-	else if (type == FDR_CONN)
-		res = fdr_sync_handshake(fdr_loc);
-
-	if (res) {
-		fdr_free(fdr_loc);
-		return -1;
-	}
-
-	*fdr = fdr_loc;
-
-	return 0;
-}
-
-void fdr_disconnect(fdr_client_t fdr)
-{
-	if (!fdr)
-		return;
-
-	if (fdr->connection) {
-		idevice_connection_t conn = fdr->connection;
-		fdr->connection = NULL;
-		idevice_disconnect(conn);
-	}
-}
-
-void fdr_free(fdr_client_t fdr)
-{
-	if (!fdr)
-		return;
-
-	fdr_disconnect(fdr);
-
-	free(fdr);
-	fdr = NULL;
-}
-
-int fdr_poll_and_handle_message(fdr_client_t fdr)
-{
-	idevice_error_t device_error = IDEVICE_E_SUCCESS;
-	uint32_t bytes = 0;
-	uint16_t cmd;
-
-	if (!fdr) {
-		error("ERROR: Invalid FDR client\n");
-		return -1;
-	}
-
-	device_error = idevice_connection_receive_timeout(fdr->connection, (char *)&cmd, sizeof(cmd), &bytes, 40000);
-#ifdef HAVE_IDEVICE_E_TIMEOUT
-	if (device_error == IDEVICE_E_TIMEOUT || (device_error == IDEVICE_E_SUCCESS && bytes != sizeof(cmd)))
-#else
-	if (device_error == IDEVICE_E_SUCCESS && bytes != sizeof(cmd))
-#endif
-	{
-		debug("FDR %p timeout waiting for command\n", fdr);
-		return 0;
-	}
-	else if (device_error != IDEVICE_E_SUCCESS) {
-		if (fdr->connection) {
-			error("ERROR: Unable to receive message from FDR %p (%d). %u/%u bytes\n", fdr, device_error, bytes, (uint32_t)sizeof(cmd));
-		}
-		return -1;
-	}
-
-	if (cmd == FDR_SYNC_MSG) {
-		debug("FDR %p got sync message\n", fdr);
-		return fdr_handle_sync_cmd(fdr);
-	}
-
-	if (cmd == FDR_PROXY_MSG) {
-		debug("FDR %p got proxy message\n", fdr);
-		return fdr_handle_proxy_cmd(fdr);
-	}
-
-	if (cmd == FDR_PLIST_MSG) {
-		debug("FDR %p got plist message\n", fdr);
-		return fdr_handle_plist_cmd(fdr);
-	}
-
-	error("WARNING: FDR %p received unknown packet %#x of size %u\n", fdr, cmd, bytes);
-	return 0;
-}
-
-void *fdr_listener_thread(void *cdata)
-{
-	fdr_client_t fdr = cdata;
-	int res;
-
-	while (fdr && fdr->connection) {
-		debug("FDR %p waiting for message...\n", fdr);
-		res = fdr_poll_and_handle_message(fdr);
-		if (fdr->type == FDR_CTRL && res >= 0)
-			continue; // main thread should always retry
-		if (res != 0)
-			break;
-	}
-	debug("FDR %p terminating...\n", fdr);
-	fdr_free(fdr);
-	return (void *)(intptr_t)res;
-}
-
-static int fdr_receive_plist(fdr_client_t fdr, plist_t* data)
-{
-	idevice_error_t device_error = IDEVICE_E_SUCCESS;
-	uint32_t len, bytes = 0;
-	char* buf = NULL;
-
-	device_error = idevice_connection_receive(fdr->connection, (char*)&len, sizeof(len), &bytes);
-	if (device_error != IDEVICE_E_SUCCESS) {
-		error("ERROR: Unable to receive packet length from FDR (%d)\n", device_error);
-		return -1;
-	}
-
-	buf = calloc(1, len);
-	if (!buf) {
-		error("ERROR: Unable to allocate memory for FDR receive buffer\n");
-		return -1;
-	}
-
-	device_error = idevice_connection_receive(fdr->connection, buf, len, &bytes);
-	if (device_error != IDEVICE_E_SUCCESS) {
-		error("ERROR: Unable to receive data from FDR\n");
-		free(buf);
-		return -1;
-	}
-	plist_from_bin(buf, bytes, data);
-	free(buf);
-
-	debug("FDR Received %d bytes\n", bytes);
-
-	return 0;
-}
-
-static int fdr_send_plist(fdr_client_t fdr, plist_t data)
-{
-	idevice_error_t device_error = IDEVICE_E_SUCCESS;
-	char *buf = NULL;
-	uint32_t len = 0, bytes = 0;
-
-	if (!data)
-		return -1;
-
-	plist_to_bin(data, &buf, &len);
-	if (!buf)
-		return -1;
-
-	debug("FDR sending %d bytes:\n", len);
-	if (idevicerestore_debug)
-		debug_plist(data);
-	device_error = idevice_connection_send(fdr->connection, (char *)&len, sizeof(len), &bytes);
-	if (device_error != IDEVICE_E_SUCCESS || bytes != sizeof(len)) {
-		error("ERROR: FDR unable to send data length. (%d) Sent %u of %u bytes.\n",
-		      device_error, bytes, (uint32_t)sizeof(len));
-		free(buf);
-		return -1;
-	}
-	device_error = idevice_connection_send(fdr->connection, buf, len, &bytes);
-	free(buf);
-	if (device_error != IDEVICE_E_SUCCESS || bytes != len) {
-		error("ERROR: FDR unable to send data (%d). Sent %u of %u bytes.\n",
-		      device_error, bytes, len);
-		return -1;
-	}
-
-	debug("FDR Sent %d bytes\n", bytes);
-	return 0;
-}
-
-static int fdr_ctrl_handshake(fdr_client_t fdr)
-{
-	idevice_error_t device_error = IDEVICE_E_SUCCESS;
-	uint32_t bytes = 0, len = sizeof(CTRLCMD);
-	plist_t dict, node;
-	int res;
-
-	debug("About to do ctrl handshake\n");
-
-	ctrlprotoversion = 2;
-
-	device_error = idevice_connection_send(fdr->connection, CTRLCMD, len, &bytes);
-	if (device_error != IDEVICE_E_SUCCESS || bytes != len) {
-		debug("Hmm... looks like the device doesn't like the newer protocol, using the old one\n");
-		ctrlprotoversion = 1;
-		len = sizeof(HELLOCTRLCMD);
-		device_error = idevice_connection_send(fdr->connection, HELLOCTRLCMD, len, &bytes);
-		if (device_error != IDEVICE_E_SUCCESS || bytes != len) {
-			error("ERROR: FDR unable to send BeginCtrl. Sent %u of %u bytes.\n", bytes, len);
-			return -1;
-		}
-	}
-
-	if (ctrlprotoversion == 2) {
-		dict = plist_new_dict();
-		plist_dict_set_item(dict, "Command", plist_new_string(CTRLCMD));
-		plist_dict_set_item(dict, "CtrlProtoVersion", plist_new_uint(ctrlprotoversion));
-		res = fdr_send_plist(fdr, dict);
-		plist_free(dict);
-		if (res) {
-			error("ERROR: FDR could not send Begin command.\n");
-			return -1;
-		}
-
-		if (fdr_receive_plist(fdr, &dict)) {
-			error("ERROR: FDR did not get Begin command reply.\n");
-			return -1;
-		}
-		if (idevicerestore_debug)
-			debug_plist(dict);
-		node = plist_dict_get_item(dict, "ConnPort");
-		if (node && plist_get_node_type(node) == PLIST_UINT) {
-			plist_get_uint_val(node, &conn_port);
-		} else {
-			error("ERROR: Could not get FDR ConnPort value\n");
-			return -1;
-		}
-
-		plist_free(dict);
-	} else {
-		char buf[16];
-		uint16_t cport = 0;
-
-		memset(buf, '\0', sizeof(buf));
-
-		bytes = 0;
-		device_error = idevice_connection_receive(fdr->connection, buf, 10, &bytes);
-		if (device_error != IDEVICE_E_SUCCESS) {
-			error("ERROR: Could not receive reply to HelloCtrl command\n");
-			return -1;
-		}
-		if (memcmp(buf, "HelloCtrl", 10) != 0) {
-			buf[9] = '\0';
-			error("ERROR: Did not receive HelloCtrl as reply, but %s\n", buf);
-			return -1;
-		}
-
-		bytes = 0;
-		device_error = idevice_connection_receive(fdr->connection, (char*)&cport, 2, &bytes);
-		if (device_error != IDEVICE_E_SUCCESS) {
-			error("ERROR: Failed to receive conn port\n");
-			return -1;
-		}
-
-		conn_port = le16toh(cport);
-	}
-
-	debug("Ctrl handshake done (ConnPort = %" PRIu64 ")\n", (uint64_t)conn_port);
-
-	return 0;
-}
-
-static int fdr_sync_handshake(fdr_client_t fdr)
-{
-	idevice_error_t device_error = IDEVICE_E_SUCCESS;
-	uint32_t bytes = 0, len = sizeof(HELLOCMD);
-	plist_t reply;
-
-	device_error = idevice_connection_send(fdr->connection, HELLOCMD, len, &bytes);
-	if (device_error != IDEVICE_E_SUCCESS || bytes != len) {
-		error("ERROR: FDR unable to send Hello. Sent %u of %u bytes.\n", bytes, len);
-		return -1;
-	}
-
-	if (ctrlprotoversion == 2) {
-		if (fdr_receive_plist(fdr, &reply)) {
-			error("ERROR: FDR did not get HelloConn reply.\n");
-			return -1;
-		}
-		char* identifier = NULL;
-		char* cmd = NULL;
-		plist_t node = NULL;
-		node = plist_dict_get_item(reply, "Command");
-		if (node) {
-			plist_get_string_val(node, &cmd);
-		}
-		node = plist_dict_get_item(reply, "Identifier");
-		if (node) {
-			plist_get_string_val(node, &identifier);
-		}
-		plist_free(reply);
-
-		if (!cmd || (strcmp(cmd, "HelloConn") != 0)) {
-			if (cmd) {
-				free(cmd);
-			}
-			if (identifier) {
-				free(identifier);
-			}
-			error("ERROR: Did not receive HelloConn reply...\n");
-			return -1;
-		}
-		free(cmd);
-
-		if (identifier) {
-			debug("Got device identifier %s\n", identifier);
-			free(identifier);
-		}
-
-	} else {
-		char buf[16];
-		memset(buf, '\0', sizeof(buf));
-		bytes = 0;
-		device_error = idevice_connection_receive(fdr->connection, buf, 10, &bytes);
-		if (device_error != IDEVICE_E_SUCCESS) {
-			error("ERROR: Could not receive reply to HelloConn command\n");
-			return -1;
-		}
-		if (memcmp(buf, "HelloConn", 10) != 0) {
-			buf[9] = '\0';
-			error("ERROR: Did not receive HelloConn as reply, but %s\n", buf);
-			return -1;
-		}
-	}
-
-	return 0;
-}
-
-static int fdr_handle_sync_cmd(fdr_client_t fdr_ctrl)
-{
-	idevice_error_t device_error = IDEVICE_E_SUCCESS;
-	fdr_client_t fdr;
-	THREAD_T fdr_thread = THREAD_T_NULL;
-	int res = 0;
-	uint32_t bytes = 0;
-	char buf[4096];
-
-	device_error = idevice_connection_receive(fdr_ctrl->connection, buf, sizeof(buf), &bytes);
-	if (device_error != IDEVICE_E_SUCCESS || bytes != 2) {
-		error("ERROR: Unexpected data from FDR\n");
-		return -1;
-	}
-	/* Open a new connection and wait for messages on it */
-	if (fdr_connect(fdr_ctrl->device, FDR_CONN, &fdr)) {
-		error("ERROR: Failed to connect to FDR port\n");
-		return -1;
-	}
-	debug("FDR connected in reply to sync message, starting command thread\n");
-	res = thread_new(&fdr_thread, fdr_listener_thread, fdr);
-	if(res) {
-		error("ERROR: Failed to start FDR command thread\n");
-		fdr_free(fdr);
-	}
-	return res;
-}
-
-static int fdr_handle_plist_cmd(fdr_client_t fdr)
-{
-	int res = 0;
-	plist_t dict;
-
-	if (fdr_receive_plist(fdr, &dict)) {
-		error("ERROR: FDR %p could not receive plist command.\n", fdr);
-		return -1;
-	}
-	plist_t node = plist_dict_get_item(dict, "Command");
-	if (!node || (plist_get_node_type(node) != PLIST_STRING)) {
-		error("ERROR: FDR %p Could not find Command in plist command\n", fdr);
-		plist_free(dict);
-		return -1;
-	}
-	char *command = NULL;
-	plist_get_string_val(node, &command);
-	plist_free(dict);
-
-	if (!command) {
-		info("FDR %p received empty plist command\n", fdr);
-		return -1;
-	}
-
-	if (!strcmp(command, "Ping")) {
-		dict = plist_new_dict();
-		plist_dict_set_item(dict, "Pong", plist_new_bool(1));
-		res = fdr_send_plist(fdr, dict);
-		plist_free(dict);
-		if (res) {
-			error("ERROR: FDR %p could not send Ping command reply.\n", fdr);
-			free(command);
-			return -1;
-		}
-	} else {
- 		error("WARNING: FDR %p received unknown plist command: %s\n", fdr, command);
-		free(command);
-		return -1;
-	}
-
-	free(command);
-	/* FDR connection will be terminated remotely. Next receive will get nothing, error and terminate this worker thread. */
-	return 0;
-}
-
-static int fdr_handle_proxy_cmd(fdr_client_t fdr)
-{
-	idevice_error_t device_error = IDEVICE_E_SUCCESS;
-	char *buf = NULL;
-	size_t bufsize = 1048576;
-	uint32_t sent = 0, bytes = 0;
-	char *host = NULL;
-	uint16_t port = 0;
-
-	buf = malloc(bufsize);
-	if (!buf) {
-		error("ERROR: %s: malloc failed\n", __func__);
-		return -1;
-	}
-
-	device_error = idevice_connection_receive(fdr->connection, buf, bufsize, &bytes);
-	if (device_error != IDEVICE_E_SUCCESS) {
-		free(buf);
-		error("ERROR: FDR %p failed to read data for proxy command\n", fdr);
-		return -1;
-	}
-	debug("Got proxy command with %u bytes\n", bytes);
-
-	/* Just return success here unconditionally because we don't know
-	 * anything else and we will eventually abort on failure anyway */
-	uint16_t ack = 5;
-	device_error = idevice_connection_send(fdr->connection, (char *)&ack, sizeof(ack), &sent);
-	if (device_error != IDEVICE_E_SUCCESS || sent != sizeof(ack)) {
-		free(buf);
-		error("ERROR: FDR %p unable to send ack. Sent %u of %u bytes.\n",
-		      fdr, sent, (uint32_t)sizeof(ack));
-		return -1;
-	}
-
-	if (bytes < 3) {
-		debug("FDR %p proxy command data too short, retrying\n", fdr);
-		return fdr_poll_and_handle_message(fdr);
-	}
-
-	/* ack command data too */
-	device_error = idevice_connection_send(fdr->connection, buf, bytes, &sent);
-	if (device_error != IDEVICE_E_SUCCESS || sent != bytes) {
-		free(buf);
-		error("ERROR: FDR %p unable to send data. Sent %u of %u bytes.\n",
-		      fdr, sent, bytes);
-		return -1;
-	}
-
-	/* Now try to handle actual messages */
-	/* Connect: 0 3 hostlen <host> <port> */
-	if (buf[0] == 0 && buf[1] == 3) {
-		uint16_t *p = (uint16_t *)&buf[bytes - 2];
-		port = be16toh(*p);
-		buf[bytes - 2] = '\0';
-		host = strdup(&buf[3]);
-		debug("FDR %p Proxy connect request to %s:%u\n", fdr, host, port);
-	}
-
-	if (!host || !buf[2]) {
-		/* missing or zero length host name */
-		free(buf);
-		return 0;
-	}
-
-	/* else wait for messages and forward them */
-	int sockfd = socket_connect(host, port);
-	free(host);
-	if (sockfd < 0) {
-		free(buf);
-		error("ERROR: Failed to connect socket: %s\n", strerror(errno));
-		return -1;
-	}
-
-	int res = 0, bytes_ret;
-	while (1) {
-		bytes = 0;
-		device_error = idevice_connection_receive_timeout(fdr->connection, buf, bufsize, &bytes, 100);
-#ifdef HAVE_IDEVICE_E_TIMEOUT
-		if (device_error == IDEVICE_E_TIMEOUT || (device_error == IDEVICE_E_SUCCESS && !bytes))
-#else
-		if (device_error == IDEVICE_E_SUCCESS && !bytes)
-#endif
-		{
-			//debug("WARNING: Timeout waiting for proxy payload. %p\n", fdr);
-		}
-		else if (device_error != IDEVICE_E_SUCCESS) {
-			error("ERROR: FDR %p Unable to receive proxy payload (%d)\n", fdr, device_error);
-			res = -1;
-			break;
-		}
-		if (bytes) {
-			debug("FDR %p got payload of %u bytes, now trying to proxy it\n", fdr, bytes);
-			debug("Sending %u bytes of data\n", bytes);
-			sent = 0;
-			while (sent < bytes) {
-				int s = socket_send(sockfd, buf + sent, bytes - sent);
-				if (s < 0) {
-					break;
-				}
-				sent += s;
-			}
-			if (sent != bytes) {
-				error("ERROR: Sending proxy payload failed: %s. Sent %u of %u bytes. \n", strerror(errno), sent, bytes);
-				socket_close(sockfd);
-				res = -1;
-				break;
-			}
-		}
-		bytes_ret = socket_receive_timeout(sockfd, buf, bufsize, 0, 100);
-		if (bytes_ret == -ETIMEDOUT) {
-			bytes_ret = 0;
-		} else if (bytes_ret == -ECONNRESET) {
-			res = 1;
-			break;
-		} else if (bytes_ret < 0) {
-			error("ERROR: FDR %p receiving proxy payload failed: %d (%s)\n",
-			      fdr, bytes_ret, strerror(-bytes_ret));
-			break;
-		}
-
-		bytes = bytes_ret;
-		if (bytes) {
-			debug("FDR %p Received %u bytes reply data,%s sending to device\n",
-			      fdr, bytes, (bytes ? "" : " not"));
-
-			sent = 0;
-			while (sent < bytes) {
-				uint32_t s;
-				device_error = idevice_connection_send(fdr->connection, buf + sent, bytes - sent, &s);
-				if (device_error != IDEVICE_E_SUCCESS) {
-					break;
-				}
-				sent += s;
-			}
-			if (device_error != IDEVICE_E_SUCCESS || bytes != sent) {
-				error("ERROR: FDR %p unable to send data (%d). Sent %u of %u bytes.\n", fdr, device_error, sent, bytes);
-				res = -1;
-				break;
-			}
-		} else serial++;
-	}
-	socket_close(sockfd);
-	free(buf);
-	return res;
-}
-=======
-/*
- * fdr.c
- * Connection proxy service used by FDR
- *
- * Copyright (c) 2014 BALATON Zoltan. All Rights Reserved.
- *
- * This library is free software; you can redistribute it and/or
- * modify it under the terms of the GNU Lesser General Public
- * License as published by the Free Software Foundation; either
- * version 2.1 of the License, or (at your option) any later version.
- *
- * This library is distributed in the hope that it will be useful,
- * but WITHOUT ANY WARRANTY; without even the implied warranty of
- * MERCHANTABILITY or FITNESS FOR A PARTICULAR PURPOSE.  See the GNU
- * Lesser General Public License for more details.
- *
- * You should have received a copy of the GNU Lesser General Public
- * License along with this library; if not, write to the Free Software
- * Foundation, Inc., 51 Franklin Street, Fifth Floor, Boston, MA  02110-1301  USA
- */
-
-#include <sys/types.h>
-#include <sys/stat.h>
-#include <errno.h>
-#include <fcntl.h>
-#include <stdio.h>
-#include <stdlib.h>
-#include <string.h>
-#include <unistd.h>
-#include <libimobiledevice/libimobiledevice.h>
-#include <libimobiledevice-glue/socket.h>
-
-#include "common.h"
-#include "idevicerestore.h"
-#include "fdr.h"
-#include <endianness.h> /* from libimobiledevice */
-
-#define CTRL_PORT 0x43a /*1082*/
-#define CTRLCMD  "BeginCtrl"
-#define HELLOCTRLCMD "HelloCtrl"
-#define HELLOCMD "HelloConn"
-
-#define FDR_SYNC_MSG  0x1
-#define FDR_PROXY_MSG 0x105
-#define FDR_PLIST_MSG 0xbbaa
-
-static uint64_t conn_port;
-static int ctrlprotoversion = 2;
-static int serial;
-
-static int fdr_receive_plist(fdr_client_t fdr, plist_t* data);
-static int fdr_send_plist(fdr_client_t fdr, plist_t data);
-static int fdr_ctrl_handshake(fdr_client_t fdr);
-static int fdr_sync_handshake(fdr_client_t fdr);
-static int fdr_handle_sync_cmd(fdr_client_t fdr);
-static int fdr_handle_plist_cmd(fdr_client_t fdr);
-static int fdr_handle_proxy_cmd(fdr_client_t fdr);
-
-int fdr_connect(idevice_t device, fdr_type_t type, fdr_client_t* fdr)
-{
-	int res = -1, i = 0;
-	int attempts = 10;
-	idevice_connection_t connection = NULL;
-	idevice_error_t device_error = IDEVICE_E_SUCCESS;
-	uint16_t port = (type == FDR_CONN ? conn_port : CTRL_PORT);
-
-	*fdr = NULL;
-
 	logger(LL_DEBUG, "Connecting to FDR client at port %u\n", port);
 
 	for (i = 1; i <= attempts; i++) {
@@ -1259,5 +626,4 @@
 	socket_close(sockfd);
 	free(buf);
 	return res;
-}
->>>>>>> eda43ac4
+}