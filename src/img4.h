--- conflicted
+++ resolved
@@ -1,41 +1,3 @@
-<<<<<<< HEAD
-/*
- * img4.h
- * Functions for handling the IMG4 format
- *
- * Copyright (c) 2013-2019 Nikias Bassen. All Rights Reserved.
- *
- * This library is free software; you can redistribute it and/or
- * modify it under the terms of the GNU Lesser General Public
- * License as published by the Free Software Foundation; either
- * version 2.1 of the License, or (at your option) any later version.
- *
- * This library is distributed in the hope that it will be useful,
- * but WITHOUT ANY WARRANTY; without even the implied warranty of
- * MERCHANTABILITY or FITNESS FOR A PARTICULAR PURPOSE.  See the GNU
- * Lesser General Public License for more details.
- *
- * You should have received a copy of the GNU Lesser General Public
- * License along with this library; if not, write to the Free Software
- * Foundation, Inc., 51 Franklin Street, Fifth Floor, Boston, MA  02110-1301  USA
- */
-
-#ifndef IDEVICERESTORE_IMG4_H
-#define IDEVICERESTORE_IMG4_H
-
-#ifdef __cplusplus
-extern "C" {
-#endif
-
-int img4_stitch_component(const char* component_name, const unsigned char* component_data, unsigned int component_size, plist_t parameters, plist_t tss_response, unsigned char** img4_data, unsigned int *img4_size);
-int img4_create_local_manifest(plist_t request, plist_t build_identity, plist_t* manifest);
-
-#ifdef __cplusplus
-}
-#endif
-
-#endif
-=======
 /*
  * img4.h
  * Functions for handling the IMG4 format
@@ -71,5 +33,4 @@
 }
 #endif
 
-#endif
->>>>>>> eda43ac4
+#endif