--- conflicted
+++ resolved
@@ -1,202 +1,3 @@
-<<<<<<< HEAD
-/*
- * ftab.c
- * Functions for handling the ftab format
- *
- * Copyright (c) 2019 Nikias Bassen. All Rights Reserved.
- *
- * This library is free software; you can redistribute it and/or
- * modify it under the terms of the GNU Lesser General Public
- * License as published by the Free Software Foundation; either
- * version 2.1 of the License, or (at your option) any later version.
- *
- * This library is distributed in the hope that it will be useful,
- * but WITHOUT ANY WARRANTY; without even the implied warranty of
- * MERCHANTABILITY or FITNESS FOR A PARTICULAR PURPOSE.  See the GNU
- * Lesser General Public License for more details.
- *
- * You should have received a copy of the GNU Lesser General Public
- * License along with this library; if not, write to the Free Software
- * Foundation, Inc., 51 Franklin Street, Fifth Floor, Boston, MA  02110-1301  USA
- */
-
-#include <stdio.h>
-#include <stdlib.h>
-#include <string.h>
-#include <stdint.h>
-
-#include "ftab.h"
-#include "common.h"
-#include "endianness.h"
-
-int ftab_parse(unsigned char *data, unsigned int data_size, ftab_t *ftab, uint32_t *tag)
-{
-	if (!data || !data_size || !ftab) {
-		return -1;
-	}
-
-	if (data_size < sizeof(struct ftab_header)) {
-		error("ERROR: %s: Buffer too small for ftab data\n", __func__);
-		return -1;
-	}
-
-	struct ftab_header *hdr_ptr = (struct ftab_header*)data;
-	if (be32toh(hdr_ptr->magic) != 'ftab') {
-		error("ERROR: %s: Unexpected magic value 0x%08x\n", __func__, le32toh(hdr_ptr->magic));
-		return -1;
-	}
-
-	/* copy header */
-	ftab_t ftab_new = (ftab_t)calloc(1, sizeof(struct ftab_fmt));
-	memcpy(&ftab_new->header, data, sizeof(struct ftab_header));
-
-	ftab_new->header.always_01 = le32toh(ftab_new->header.always_01);
-	ftab_new->header.always_ff = le32toh(ftab_new->header.always_ff);
-	ftab_new->header.tag = be32toh(ftab_new->header.tag);
-	if (tag) {
-		*tag = ftab_new->header.tag;
-	}
-	ftab_new->header.magic = be32toh(ftab_new->header.magic);
-	ftab_new->header.num_entries = le32toh(ftab_new->header.num_entries);
-
-	/* copy entries */
-	ftab_new->entries = (struct ftab_entry*)malloc(sizeof(struct ftab_entry) * ftab_new->header.num_entries);
-	memcpy(ftab_new->entries, data + sizeof(struct ftab_header), sizeof(struct ftab_entry) * ftab_new->header.num_entries);
-
-	/* create data storage */
-	ftab_new->storage = (unsigned char**)calloc(ftab_new->header.num_entries, sizeof(unsigned char*));
-
-	/* fill data storage */
-	uint32_t i = 0;
-	for (i = 0; i < ftab_new->header.num_entries; i++) {
-		ftab_new->entries[i].tag = be32toh(ftab_new->entries[i].tag);
-		ftab_new->entries[i].offset = le32toh(ftab_new->entries[i].offset);
-		ftab_new->entries[i].size = le32toh(ftab_new->entries[i].size);
-
-		ftab_new->storage[i] = malloc(ftab_new->entries[i].size);
-		memcpy(ftab_new->storage[i], data + ftab_new->entries[i].offset, ftab_new->entries[i].size);
-	}
-
-	*ftab = ftab_new;
-
-	return 0;
-}
-
-int ftab_get_entry_ptr(ftab_t ftab, uint32_t tag, unsigned char **data, unsigned int *data_size)
-{
-	if (!ftab || !tag || !data || !data_size) {
-		return -1;
-	}
-
-	uint32_t i;
-	int res = -1;
-	for (i = 0; i < ftab->header.num_entries; i++) {
-		if (ftab->entries[i].tag == tag) {
-			*data = ftab->storage[i];
-			*data_size = ftab->entries[i].size;
-			res = 0;
-		}
-	}
-	return res;
-}
-
-int ftab_add_entry(ftab_t ftab, uint32_t tag, unsigned char *data, unsigned int data_size)
-{
-	if (!ftab || !tag || !data || !data_size) {
-		return -1;
-	}
-
-	uint32_t new_index = ftab->header.num_entries;
-	struct ftab_entry *new_entries = realloc(ftab->entries, sizeof(struct ftab_entry) * (ftab->header.num_entries + 1));
-	if (!new_entries) {
-		error("ERROR: %s: realloc failed!\n", __func__);
-		return -1;
-	}
-	ftab->entries = new_entries;
-	unsigned char **new_storage = realloc(ftab->storage, sizeof(unsigned char*) * (ftab->header.num_entries + 1));
-	if (!new_storage) {
-		error("ERROR: %s: realloc failed!\n", __func__);
-		return -1;
-	}
-	ftab->storage = new_storage;
-
-	unsigned char *data_copy = (unsigned char*)malloc(data_size);
-	if (!data_copy) {
-		return -1;
-	}
-	memcpy(data_copy, data, data_size);
-
-	ftab->storage[new_index] = data_copy;
-	ftab->entries[new_index].tag = tag;
-	ftab->entries[new_index].size = data_size;
-	ftab->header.num_entries++;
-
-	uint32_t off = sizeof(struct ftab_header) + sizeof(struct ftab_entry) * ftab->header.num_entries;
-	uint32_t i;
-	for (i = 0; i < ftab->header.num_entries; i++) {
-		ftab->entries[i].offset = off;
-		off += ftab->entries[i].size;
-	}
-
-	return 0;
-}
-
-int ftab_write(ftab_t ftab, unsigned char **data, unsigned int *data_size)
-{
-	uint32_t i;
-	unsigned int total_size = sizeof(struct ftab_header);
-	total_size += ftab->header.num_entries * sizeof(struct ftab_entry);
-	for (i = 0; i < ftab->header.num_entries; i++) {
-		total_size += ftab->entries[i].size;
-	}
-
-	unsigned char *data_out = (unsigned char*)malloc(total_size);
-	if (!data_out) {
-		error("ERROR: %s: Out of memory?!\n", __func__);
-		return -1;
-	}
-
-	struct ftab_header *ftab_header = (struct ftab_header*)data_out;
-	memset(ftab_header, '\0', sizeof(struct ftab_header));
-	ftab_header->always_01 = htole32(ftab->header.always_01);
-	ftab_header->always_ff = htole32(ftab->header.always_ff);
-	ftab_header->tag = htobe32(ftab->header.tag);
-	ftab_header->magic = htobe32(ftab->header.magic);
-	ftab_header->num_entries = htole32(ftab->header.num_entries);
-
-	for (i = 0; i < ftab->header.num_entries; i++) {
-		struct ftab_entry* entry = (struct ftab_entry*)(data_out + sizeof(struct ftab_header) + (sizeof(struct ftab_entry) * i));
-		entry->tag = htobe32(ftab->entries[i].tag);
-		entry->offset = htole32(ftab->entries[i].offset);
-		entry->size = htole32(ftab->entries[i].size);
-		entry->pad_0x0C = 0;
-	}
-
-	unsigned char *p = data_out + sizeof(struct ftab_header) + (sizeof(struct ftab_entry) * ftab->header.num_entries);
-	for (i = 0; i < ftab->header.num_entries; i++) {
-		memcpy(p, ftab->storage[i], ftab->entries[i].size);
-		p += ftab->entries[i].size;
-	}
-
-	*data = data_out;
-	*data_size = total_size;
-
-	return 0;
-}
-
-int ftab_free(ftab_t ftab)
-{
-	if (!ftab) return -1;
-	uint32_t i = 0;
-	for (i = 0; i < ftab->header.num_entries; i++) {
-		free(ftab->storage[i]);
-	}
-	free(ftab->storage);
-	free(ftab->entries);
-	free(ftab);
-	return 0;
-}
-=======
 /*
  * ftab.c
  * Functions for handling the ftab format
@@ -393,5 +194,4 @@
 	free(ftab->entries);
 	free(ftab);
 	return 0;
-}
->>>>>>> eda43ac4
+}