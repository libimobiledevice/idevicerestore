--- conflicted
+++ resolved
@@ -1,121 +1,3 @@
-<<<<<<< HEAD
-/*
- * locking.c
- * locking extras
- *
- * Copyright (c) 2012 Nikias Bassen. All Rights Reserved.
- *
- * This library is free software; you can redistribute it and/or
- * modify it under the terms of the GNU Lesser General Public
- * License as published by the Free Software Foundation; either
- * version 2.1 of the License, or (at your option) any later version.
- *
- * This library is distributed in the hope that it will be useful,
- * but WITHOUT ANY WARRANTY; without even the implied warranty of
- * MERCHANTABILITY or FITNESS FOR A PARTICULAR PURPOSE.  See the GNU
- * Lesser General Public License for more details.
- *
- * You should have received a copy of the GNU Lesser General Public
- * License along with this library; if not, write to the Free Software
- * Foundation, Inc., 51 Franklin Street, Fifth Floor, Boston, MA  02110-1301  USA
- */
-#ifdef WIN32
-#include <windows.h>
-#else
-#include <errno.h>
-#endif
-
-#include "locking.h"
-#include "common.h"
-
-int lock_file(const char* filename, lock_info_t* lockinfo)
-{
-	if (!lockinfo) {
-		return -1;
-	}
-#ifdef WIN32
-	lockinfo->fp = CreateFile(filename, GENERIC_READ | GENERIC_WRITE, FILE_SHARE_READ | FILE_SHARE_WRITE, NULL, OPEN_ALWAYS, FILE_ATTRIBUTE_NORMAL, NULL);
-	if (lockinfo->fp == INVALID_HANDLE_VALUE) {
-		debug("ERROR: could not open or create lockfile '%s'\n", filename);
-		return -1;
-	}
-
-	lockinfo->ldata.Offset = 0;
-	lockinfo->ldata.OffsetHigh = 0;
-
-	if (!LockFileEx(lockinfo->fp, LOCKFILE_EXCLUSIVE_LOCK, 0, 1, 0, &lockinfo->ldata)) {
-		debug("ERROR: can't lock file, error %d\n", GetLastError());
-		CloseHandle(lockinfo->fp);
-		lockinfo->fp = INVALID_HANDLE_VALUE;
-		return -1;
-	}
-#else
-	lockinfo->fp = fopen(filename, "a+");
-
-	if (!lockinfo->fp) {
-		debug("ERROR: could not open or create lockfile '%s'\n", filename);
-		return -1;
-	}
-
-	lockinfo->ldata.l_type = F_WRLCK;
-	lockinfo->ldata.l_whence = SEEK_SET;
-	lockinfo->ldata.l_start = 0;
-	lockinfo->ldata.l_len = 0;
-
-	if (fcntl(fileno(lockinfo->fp), F_SETLKW, &lockinfo->ldata) < 0) {
-		debug("ERROR: can't lock file, error %d\n", errno);
-		fclose(lockinfo->fp);
-		lockinfo->fp = NULL;
-		return -1;
-	}
-#endif
-	return 0;
-}
-
-int unlock_file(lock_info_t* lockinfo)
-{
-	if (!lockinfo) {
-		return -1;
-	}
-#ifdef WIN32
-	if (lockinfo->fp == INVALID_HANDLE_VALUE) {
-		return -1;
-	}
-
-	lockinfo->ldata.Offset = 0;
-	lockinfo->ldata.OffsetHigh = 0;
-
-	if (!UnlockFileEx(lockinfo->fp, 0, 1, 0, &lockinfo->ldata)) {
-		debug("ERROR: can't unlock file, error %d\n", GetLastError());
-		CloseHandle(lockinfo->fp);
-		lockinfo->fp = INVALID_HANDLE_VALUE;
-		return -1;
-	}
-	CloseHandle(lockinfo->fp);
-	lockinfo->fp = INVALID_HANDLE_VALUE;
-#else
-	if (!lockinfo->fp) {
-		return -1;
-	}
-
-	lockinfo->ldata.l_type = F_UNLCK;
-	lockinfo->ldata.l_whence = SEEK_SET;
-	lockinfo->ldata.l_start = 0;
-	lockinfo->ldata.l_len = 0;
-
-	if (fcntl(fileno(lockinfo->fp), F_SETLK, &lockinfo->ldata) < 0) {
-		debug("ERROR: can't unlock file, error %d\n", errno);
-		fclose(lockinfo->fp);
-		lockinfo->fp = NULL;
-		return -1;
-	}
-	fclose(lockinfo->fp);
-	lockinfo->fp = NULL;
-#endif
-	return 0;
-}
-
-=======
 /*
  * locking.c
  * locking extras
@@ -231,4 +113,3 @@
 #endif
 	return 0;
 }
->>>>>>> eda43ac4
