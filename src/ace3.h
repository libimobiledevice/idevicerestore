<<<<<<< HEAD
#ifndef IDEVICERESTORE_ACE3_H
#define IDEVICERESTORE_ACE3_H

#ifdef __cplusplus
extern "C" {
#endif

#include <stdint.h>
#include <plist/plist.h>

int ace3_create_binary(const unsigned char* uarp_fw, size_t uarp_size, uint64_t bdid, unsigned int prev, plist_t tss, unsigned char** bin_out, size_t* bin_size);

#ifdef __cplusplus
}
#endif

#endif
=======
#ifndef IDEVICERESTORE_ACE3_H
#define IDEVICERESTORE_ACE3_H

#ifdef __cplusplus
extern "C" {
#endif

#include <stdint.h>
#include <plist/plist.h>

int ace3_create_binary(const void* uarp_fw, size_t uarp_size, uint64_t bdid, unsigned int prev, plist_t tss, void** bin_out, size_t* bin_size);

#ifdef __cplusplus
}
#endif

#endif
>>>>>>> eda43ac4
<|MERGE_RESOLUTION|>--- conflicted
+++ resolved
@@ -1,22 +1,3 @@
-<<<<<<< HEAD
-#ifndef IDEVICERESTORE_ACE3_H
-#define IDEVICERESTORE_ACE3_H
-
-#ifdef __cplusplus
-extern "C" {
-#endif
-
-#include <stdint.h>
-#include <plist/plist.h>
-
-int ace3_create_binary(const unsigned char* uarp_fw, size_t uarp_size, uint64_t bdid, unsigned int prev, plist_t tss, unsigned char** bin_out, size_t* bin_size);
-
-#ifdef __cplusplus
-}
-#endif
-
-#endif
-=======
 #ifndef IDEVICERESTORE_ACE3_H
 #define IDEVICERESTORE_ACE3_H
 
@@ -33,5 +14,4 @@
 }
 #endif
 
-#endif
->>>>>>> eda43ac4
+#endif