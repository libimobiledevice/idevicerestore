--- conflicted
+++ resolved
@@ -1,65 +1,3 @@
-<<<<<<< HEAD
-/*
- * dfu.h
- * Functions for handling idevices in DFU mode
- *
- * Copyright (c) 2010-2013 Martin Szulecki. All Rights Reserved.
- * Copyright (c) 2012-2015 Nikias Bassen. All Rights Reserved.
- * Copyright (c) 2010 Joshua Hill. All Rights Reserved.
- *
- * This library is free software; you can redistribute it and/or
- * modify it under the terms of the GNU Lesser General Public
- * License as published by the Free Software Foundation; either
- * version 2.1 of the License, or (at your option) any later version.
- *
- * This library is distributed in the hope that it will be useful,
- * but WITHOUT ANY WARRANTY; without even the implied warranty of
- * MERCHANTABILITY or FITNESS FOR A PARTICULAR PURPOSE.  See the GNU
- * Lesser General Public License for more details.
- *
- * You should have received a copy of the GNU Lesser General Public
- * License along with this library; if not, write to the Free Software
- * Foundation, Inc., 51 Franklin Street, Fifth Floor, Boston, MA  02110-1301  USA
- */
-
-#ifndef IDEVICERESTORE_DFU_H
-#define IDEVICERESTORE_DFU_H
-
-#ifdef __cplusplus
-extern "C" {
-#endif
-
-#include <libirecovery.h>
-#include "common.h"
-
-struct dfu_client_t {
-	irecv_client_t client;
-	const char* ipsw;
-	plist_t tss;
-};
-
-int dfu_client_new(struct idevicerestore_client_t* client);
-void dfu_client_free(struct idevicerestore_client_t* client);
-irecv_device_t dfu_get_irecv_device(struct idevicerestore_client_t* client);
-int dfu_send_buffer(struct idevicerestore_client_t* client, unsigned char* buffer, unsigned int size);
-int dfu_send_buffer_with_options(struct idevicerestore_client_t* client, unsigned char* buffer, unsigned int size, unsigned int irecv_options);
-int dfu_send_component(struct idevicerestore_client_t* client, plist_t build_identity, const char* component);
-int dfu_get_bdid(struct idevicerestore_client_t* client, unsigned int* bdid);
-int dfu_get_cpid(struct idevicerestore_client_t* client, unsigned int* cpid);
-int dfu_get_prev(struct idevicerestore_client_t* client, unsigned int* prev);
-int dfu_is_image4_supported(struct idevicerestore_client_t* client);
-int dfu_get_portdfu_nonce(struct idevicerestore_client_t* client, unsigned char** nonce, unsigned int* nonce_size);
-int dfu_get_ap_nonce(struct idevicerestore_client_t* client, unsigned char** nonce, unsigned int* nonce_size);
-int dfu_get_sep_nonce(struct idevicerestore_client_t* client, unsigned char** nonce, unsigned int* nonce_size);
-int dfu_enter_recovery(struct idevicerestore_client_t* client, plist_t build_identity);
-
-
-#ifdef __cplusplus
-}
-#endif
-
-#endif
-=======
 /*
  * dfu.h
  * Functions for handling idevices in DFU mode
@@ -119,5 +57,4 @@
 }
 #endif
 
-#endif
->>>>>>> eda43ac4
+#endif