--- conflicted
+++ resolved
@@ -1,76 +1,3 @@
-<<<<<<< HEAD
-/*
- * ftab.h
- * Functions for handling the ftab format
- *
- * Copyright (c) 2019 Nikias Bassen. All Rights Reserved.
- *
- * This library is free software; you can redistribute it and/or
- * modify it under the terms of the GNU Lesser General Public
- * License as published by the Free Software Foundation; either
- * version 2.1 of the License, or (at your option) any later version.
- *
- * This library is distributed in the hope that it will be useful,
- * but WITHOUT ANY WARRANTY; without even the implied warranty of
- * MERCHANTABILITY or FITNESS FOR A PARTICULAR PURPOSE.  See the GNU
- * Lesser General Public License for more details.
- *
- * You should have received a copy of the GNU Lesser General Public
- * License along with this library; if not, write to the Free Software
- * Foundation, Inc., 51 Franklin Street, Fifth Floor, Boston, MA  02110-1301  USA
- */
-
-#ifndef IDEVICERESTORE_FTAB_H
-#define IDEVICERESTORE_FTAB_H
-
-#ifdef __cplusplus
-extern "C" {
-#endif
-
-#include <stdint.h>
-
-struct ftab_header {
-	uint32_t always_01; // 1
-	uint32_t always_ff; // 0xFFFFFFFF
-	uint32_t unk_0x08;  // 0
-	uint32_t unk_0x0C;  // 0
-	uint32_t unk_0x10;  // 0
-	uint32_t unk_0x14;  // 0
-	uint32_t unk_0x18;  // 0
-	uint32_t unk_0x1C;  // 0
-	uint32_t tag;       // e.g. 'rkos'
-	uint32_t magic;     // 'ftab' magic
-	uint32_t num_entries;
-	uint32_t pad_0x2C;
-};
-
-struct ftab_entry {
-	uint32_t tag;
-	uint32_t offset;
-	uint32_t size;
-	uint32_t pad_0x0C;
-};
-
-struct ftab_fmt {
-	struct ftab_header header;
-	struct ftab_entry *entries;
-	unsigned char **storage;
-};
-
-typedef struct ftab_fmt *ftab_t;
-
-int ftab_parse(unsigned char *data, unsigned int data_size, ftab_t *ftab, uint32_t *tag);
-int ftab_get_entry_ptr(ftab_t ftab, uint32_t tag, unsigned char **data, unsigned int *data_size);
-int ftab_add_entry(ftab_t ftab, uint32_t tag, unsigned char *data, unsigned int data_size);
-int ftab_write(ftab_t ftab, unsigned char **data, unsigned int *data_size);
-int ftab_free(ftab_t ftab);
-
-#ifdef __cplusplus
-}
-#endif
-
-#endif
-=======
 /*
  * ftab.h
  * Functions for handling the ftab format
@@ -141,5 +68,4 @@
 }
 #endif
 
-#endif
->>>>>>> eda43ac4
+#endif