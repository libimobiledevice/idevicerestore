<<<<<<< HEAD
/*
 * common.c
 * Misc functions used in idevicerestore
 *
 * Copyright (c) 2012-2019 Nikias Bassen. All Rights Reserved.
 * Copyright (c) 2012 Martin Szulecki. All Rights Reserved.
 * Copyright (c) 2010 Joshua Hill. All Rights Reserved.
 *
 * This library is free software; you can redistribute it and/or
 * modify it under the terms of the GNU Lesser General Public
 * License as published by the Free Software Foundation; either
 * version 2.1 of the License, or (at your option) any later version.
 *
 * This library is distributed in the hope that it will be useful,
 * but WITHOUT ANY WARRANTY; without even the implied warranty of
 * MERCHANTABILITY or FITNESS FOR A PARTICULAR PURPOSE.  See the GNU
 * Lesser General Public License for more details.
 *
 * You should have received a copy of the GNU Lesser General Public
 * License along with this library; if not, write to the Free Software
 * Foundation, Inc., 51 Franklin Street, Fifth Floor, Boston, MA  02110-1301  USA
 */

#ifdef HAVE_CONFIG_H
#include <config.h>
#endif

#include <stdio.h>
#include <stdlib.h>
#include <string.h>
#include <unistd.h>
#include <errno.h>
#include <libgen.h>
#include <time.h>
#include <sys/stat.h>
#include <fcntl.h>
#include <ctype.h>
#include <libimobiledevice-glue/thread.h>


#ifdef WIN32
#include <windows.h>
#include <conio.h>
#ifndef _O_EXCL
#define _O_EXCL  0x0400
#endif
#ifndef O_EXCL
#define O_EXCL   _O_EXCL
#endif
#else
#include <sys/time.h>
#include <pthread.h>
#include <termios.h>
#endif

#include "common.h"
#include "endianness.h"

#define MAX_PRINT_LEN 64*1024

struct idevicerestore_mode_t idevicerestore_modes[] = {
	{  0, "Unknown"  },
	{  1, "WTF"      },
	{  2, "DFU"      },
	{  3, "Recovery" },
	{  4, "Restore"  },
	{  5, "Normal"   },
	{  6, "Port DFU" },
};

int idevicerestore_debug = 0;

#define idevicerestore_err_buff_size 256
static char idevicerestore_err_buff[idevicerestore_err_buff_size] = {0, };

static FILE* info_stream = NULL;
static FILE* error_stream = NULL;
static FILE* debug_stream = NULL;

static int info_disabled = 0;
static int error_disabled = 0;
static int debug_disabled = 0;
void printTime()
{
	time_t rawtime;
    struct tm * timeinfo;
    time(&rawtime);
    timeinfo = localtime(&rawtime);
    // Print current time in human-readable format
    printf("\nCurrent time: %02d:%02d:%02d\n %d", timeinfo->tm_hour, timeinfo->tm_min, timeinfo->tm_sec);
}

static mutex_t log_mutex;
static thread_once_t init_once = THREAD_ONCE_INIT;

static void _log_init(void)
{
	mutex_init(&log_mutex);
}

void info(const char* format, ...)
{
	if (info_disabled) return;
	thread_once(&init_once, _log_init);
	mutex_lock(&log_mutex);
	va_list vargs;
	va_start(vargs, format);
	vfprintf((info_stream) ? info_stream : stdout, format, vargs);
	va_end(vargs);
	printTime() ;
	fflush(info_stream?info_stream:stdout);

	mutex_unlock(&log_mutex);

}

void error(const char* format, ...)
{
	thread_once(&init_once, _log_init);
	mutex_lock(&log_mutex);
	va_list vargs, vargs2;
	va_start(vargs, format);
	va_copy(vargs2, vargs);
	vsnprintf(idevicerestore_err_buff, idevicerestore_err_buff_size, format, vargs);
	va_end(vargs);
	if (!error_disabled) {
		vfprintf((error_stream) ? error_stream : stderr, format, vargs2);
	}
	va_end(vargs2);
	printTime() ;

	fflush(error_stream?error_stream:stderr);
	mutex_unlock(&log_mutex);

}

void debug(const char* format, ...)
{
	if (debug_disabled) return;
	if (!idevicerestore_debug) {
		return;
	}
	thread_once(&init_once, _log_init);
	mutex_lock(&log_mutex);
	va_list vargs;
	va_start(vargs, format);
	vfprintf((debug_stream) ? debug_stream : stderr, format, vargs);
	va_end(vargs);
	printTime();
	fflush(debug_stream?debug_stream:stderr);
	mutex_unlock(&log_mutex);

}

void idevicerestore_set_info_stream(FILE* strm)
{
	if (strm) {
		info_disabled = 0;
		info_stream = strm;
	} else {
		info_disabled = 1;
	}
}

void idevicerestore_set_error_stream(FILE* strm)
{
	if (strm) {
		error_disabled = 0;
		error_stream = strm;
	} else {
		error_disabled = 1;
	}
}

void idevicerestore_set_debug_stream(FILE* strm)
{
	if (strm) {
		debug_disabled = 0;
		debug_stream = strm;
	} else {
		debug_disabled = 1;
	}
}

const char* idevicerestore_get_error(void)
{
	if (idevicerestore_err_buff[0] == 0) {
		return NULL;
	} else {
		char* p = NULL;
		while ((strlen(idevicerestore_err_buff) > 0) && (p = strrchr(idevicerestore_err_buff, '\n'))) {
			p[0] = '\0';
		}
		return (const char*)idevicerestore_err_buff;
	}
}

int write_file(const char* filename, const void* data, size_t size) {
	size_t bytes = 0;
	FILE* file = NULL;

	debug("Writing data to %s\n", filename);
	file = fopen(filename, "wb");
	if (file == NULL) {
		error("write_file: Unable to open file %s\n", filename);
		return -1;
	}

	bytes = fwrite(data, 1, size, file);
	fclose(file);

	if (bytes != size) {
		error("ERROR: Unable to write entire file: %s: %d of %d\n", filename, (int)bytes, (int)size);
		return -1;
	}

	return size;
}

int read_file(const char* filename, void** data, size_t* size) {
	size_t bytes = 0;
	size_t length = 0;
	FILE* file = NULL;
	char* buffer = NULL;
	struct stat fst;

	debug("Reading data from %s\n", filename);

	*size = 0;
	*data = NULL;

	file = fopen(filename, "rb");
	if (file == NULL) {
		error("read_file: cannot open %s: %s\n", filename, strerror(errno));
		return -1;
	}

	if (fstat(fileno(file), &fst) < 0) {
		error("read_file: fstat: %s\n", strerror(errno));
		return -1;
	}
	length = fst.st_size;

	buffer = (char*) malloc(length);
	if (buffer == NULL) {
		error("ERROR: Out of memory\n");
		fclose(file);
		return -1;
	}
	bytes = fread(buffer, 1, length, file);
	fclose(file);

	if (bytes != length) {
		error("ERROR: Unable to read entire file\n");
		free(buffer);
		return -1;
	}

	*size = length;
	*data = buffer;
	return 0;
}

void debug_plist(plist_t plist) {
	uint32_t size = 0;
	char* data = NULL;
	plist_to_xml(plist, &data, &size);
	if (size <= MAX_PRINT_LEN)
		info("printing %i bytes plist:\n%s", size, data);
	else
		info("supressed printing %i bytes plist...\n", size);
	free(data);
}

void print_progress_bar(double progress) {
#ifndef WIN32
	if (info_disabled) return;
	int i = 0;
	if(progress < 0) return;
	if(progress > 100) progress = 100;
	fprintf((info_stream) ? info_stream : stdout, "\r[");
	for(i = 0; i < 50; i++) {
		if(i < progress / 2) fprintf((info_stream) ? info_stream : stdout, "=");
		else fprintf((info_stream) ? info_stream : stdout, " ");
	}
	fprintf((info_stream) ? info_stream : stdout, "] %5.1f%%", progress);
	if(progress >= 100) fprintf((info_stream) ? info_stream : stdout, "\n");
	fflush((info_stream) ? info_stream : stdout);
#endif
}

#define GET_RAND(min, max) ((rand() % (max - min)) + min)

char *generate_guid(void)
{
	char *guid = (char *) malloc(sizeof(char) * 37);
	const char *chars = "ABCDEF0123456789";
	srand(time(NULL));
	int i = 0;

	for (i = 0; i < 36; i++) {
		if (i == 8 || i == 13 || i == 18 || i == 23) {
			guid[i] = '-';
			continue;
		} else {
			guid[i] = chars[GET_RAND(0, 16)];
		}
	}
	guid[36] = '\0';
	return guid;
}

int mkdir_with_parents(const char *dir, int mode)
{
	if (!dir) return -1;
	if (__mkdir(dir, mode) == 0) {
		return 0;
	} else {
		if (errno == EEXIST) {
			return 0;
		} else if (errno == ENOENT) {
			// ignore
		} else {
			return -1;
		}
	}
	int res;
	char *parent = strdup(dir);
	char *parentdir = dirname(parent);
	if (parentdir && (strcmp(parentdir, ".") != 0) && (strcmp(parentdir, dir) != 0)) {
		res = mkdir_with_parents(parentdir, mode);
	} else {
		res = -1;
	}
	free(parent);
	if (res == 0) {
		mkdir_with_parents(dir, mode);
	}
	return res;
}

#ifndef HAVE_MKSTEMP
/* Based on libc's __gen_tempname() from sysdeps/posix/tempname.c
   Copyright (C) 1991-2018 Free Software Foundation, Inc.
   With changes from https://stackoverflow.com/a/6036308 and some
   additional changes. */
int mkstemp(char *tmpl)
{
	static const char letters[] = "abcdefghijklmnopqrstuvwxyzABCDEFGHIJKLMNOPQRSTUVWXYZ0123456789";
	int len;
	char *XXXXXX;
	static unsigned long long value;
	unsigned long long random_time_bits;
	unsigned int count;
	int fd = -1;
	int save_errno = errno;

	/* A lower bound on the number of temporary files to attempt to
	   generate.  The maximum total number of temporary file names that
	   can exist for a given template is 62**6.  It should never be
	   necessary to try all these combinations.  Instead if a reasonable
	   number of names is tried (we define reasonable as 62**3) fail to
	   give the system administrator the chance to remove the problems.  */
#define ATTEMPTS_MIN (62 * 62 * 62)

	/* The number of times to attempt to generate a temporary file.  To
	   conform to POSIX, this must be no smaller than TMP_MAX.  */
#if ATTEMPTS_MIN < TMP_MAX
	unsigned int attempts = TMP_MAX;
#else
	unsigned int attempts = ATTEMPTS_MIN;
#endif

	len = strlen (tmpl);
	if (len < 6 || strcmp (&tmpl[len - 6], "XXXXXX"))
	{
		errno = EINVAL;
		return -1;
	}

	/* This is where the Xs start.  */
	XXXXXX = &tmpl[len - 6];

	/* Get some more or less random data.  */
#ifdef WIN32
	{
		SYSTEMTIME stNow;
		FILETIME ftNow;

		// get system time
		GetSystemTime(&stNow);
		if (!SystemTimeToFileTime(&stNow, &ftNow))
		{
			errno = -1;
			return -1;
		}

		random_time_bits = (((unsigned long long)ftNow.dwHighDateTime << 32)
		                    | (unsigned long long)ftNow.dwLowDateTime);
	}
	value += random_time_bits ^ ((unsigned long long)GetCurrentProcessId() << 32 | (unsigned long long)GetCurrentThreadId());
#else
	{
		struct timeval tvNow = {0, 0};
		gettimeofday(&tvNow, NULL);
		random_time_bits = (((unsigned long long)tvNow.tv_sec << 32)
		                    | (unsigned long long)tvNow.tv_usec);
	}
	value += random_time_bits ^ ((unsigned long long)getpid() << 32 | (unsigned long long)(uintptr_t)pthread_self());
#endif

	for (count = 0; count < attempts; value += 7777, ++count)
	{
		unsigned long long v = value;

		/* Fill in the random bits.  */
		XXXXXX[0] = letters[v % 62];
		v /= 62;
		XXXXXX[1] = letters[v % 62];
		v /= 62;
		XXXXXX[2] = letters[v % 62];
		v /= 62;
		XXXXXX[3] = letters[v % 62];
		v /= 62;
		XXXXXX[4] = letters[v % 62];
		v /= 62;
		XXXXXX[5] = letters[v % 62];

#ifdef WIN32
		fd = open (tmpl, O_RDWR | O_CREAT | O_EXCL, _S_IREAD | _S_IWRITE);
#else
		fd = open (tmpl, O_RDWR | O_CREAT | O_EXCL, S_IRUSR | S_IWUSR);
#endif
		if (fd >= 0)
		{
			errno = save_errno;
			return fd;
		}
		else if (errno != EEXIST)
			return -1;
	}

	/* We got out of the loop because we ran out of combinations to try.  */
	errno = EEXIST;
	return -1;
}
#endif

char *get_temp_filename(const char *prefix)
{
	char *result = NULL;
	char *tmpdir;
	size_t lt;
	size_t lp;
	const char *TMPVARS[] = { "TMPDIR", "TMP", "TEMP", "TEMPDIR", NULL };
	int i = 0;
	int fd;

	/* check the prefix parameter */
	if (!prefix) {
		prefix = "tmp_";
	}
#ifdef WIN32
	if (strchr(prefix, '/') || strchr(prefix, '\\')) return NULL;
#else
	if (strchr(prefix, '/')) return NULL;
#endif

	while (TMPVARS[i] && ((tmpdir = getenv(TMPVARS[i])) == NULL)) i++;
	if (!tmpdir || access(tmpdir, W_OK|X_OK) != 0) {
#ifdef WIN32
		tmpdir = "C:\\WINDOWS\\TEMP";
#else
		tmpdir = P_tmpdir;
#endif
	}
	if (!tmpdir || access(tmpdir, W_OK|X_OK) != 0) {
		return NULL;
	}

	lt = strlen(tmpdir);
	if (lt < 1) {
		return NULL;
	}
	lp = strlen(prefix);
	result = malloc(lt + lp + 8);
	memcpy(result, tmpdir, lt);
#ifdef WIN32
	if (tmpdir[lt-1] != '/' && tmpdir[lt-1] != '\\') result[lt++] = '\\';
#else
	if (tmpdir[lt-1] != '/') result[lt++] = '/';
#endif
	strncpy(result + lt, prefix, lp);
	strcpy(result + lt + lp, "XXXXXX");
	fd = mkstemp(result);
	if (fd < 0) {
		free(result);
		result = NULL;
	}
	close(fd);
	return result;
}

void idevicerestore_progress(struct idevicerestore_client_t* client, int step, double progress)
{
	thread_once(&init_once, _log_init);
	mutex_lock(&log_mutex);
	if(client && client->progress_cb) {
		client->progress_cb(step, progress, client->progress_cb_data);
	} else {
		// we don't want to be too verbose in regular idevicerestore.
		if ((step == RESTORE_STEP_UPLOAD_FS) || (step == RESTORE_STEP_VERIFY_FS) || (step == RESTORE_STEP_FLASH_FW) || (step == RESTORE_STEP_UPLOAD_IMG)) {
			print_progress_bar(100.0 * progress);
		}
	}
	mutex_unlock(&log_mutex);
}

#ifndef HAVE_STRSEP
char* strsep(char** strp, const char* delim)
{
        char *p, *s;
        if (strp == NULL || *strp == NULL || **strp == '\0') return NULL;
        s = *strp;
        p = s + strcspn(s, delim);
        if (*p != '\0') *p++ = '\0';
        *strp = p;
        return s;
}
#endif

#ifndef HAVE_REALPATH
char* realpath(const char *filename, char *resolved_name)
{
#ifdef WIN32
	if (access(filename, F_OK) != 0) {
		return NULL;
	}
	if (GetFullPathName(filename, MAX_PATH, resolved_name, NULL) == 0) {
		return NULL;
	}
	return resolved_name;
#else
#error please provide a realpath implementation for this platform
	return NULL;
#endif
}
#endif

#ifdef WIN32
#define BS_CC '\b'
#define CTRL_C_CC 0x03
#define ESC_CC 0x1B
#define my_getch _getch
#else
#define BS_CC 0x7f
static int my_getch(void)
{
	struct termios oldt, newt;
	int ch;
	tcgetattr(STDIN_FILENO, &oldt);
	newt = oldt;
	newt.c_lflag &= ~(ICANON | ECHO);
	tcsetattr(STDIN_FILENO, TCSANOW, &newt);
	ch = getchar();
	tcsetattr(STDIN_FILENO, TCSANOW, &oldt);
	return ch;
}
#endif

void get_user_input(char *buf, int maxlen, int secure)
{
	int len = 0;
	int c;

	while ((c = my_getch()) > 0) {
		if ((c == '\r') || (c == '\n')) {
			break;
		} else if (isprint(c)) {
			if (len < maxlen-1)
				buf[len++] = c;
			fputc((secure) ? '*' : c, stdout);
		} else if (c == BS_CC) {
			if (len > 0) {
				fputs("\b \b", stdout);
				len--;
			}
		}
#ifdef WIN32
		else if (c == CTRL_C_CC || c == ESC_CC) {
			c = -1;
			break;
		}
#endif
	}
	if (c < 0) {
		len = 0;
	}
	fputs("\n", stdout);
	buf[len] = 0;
}

const char* path_get_basename(const char* path)
{
#ifdef WIN32
	const char *p = path + strlen(path);
	while (p > path) {
		if ((*p == '/') || (*p == '\\')) {
			return p+1;
		}
		p--;
	}
	return p;
#else
	const char *p = strrchr(path, '/');
	return p ? p + 1 : path;
#endif
}
=======
/*
 * common.c
 * Misc functions used in idevicerestore
 *
 * Copyright (c) 2012-2019 Nikias Bassen. All Rights Reserved.
 * Copyright (c) 2012 Martin Szulecki. All Rights Reserved.
 * Copyright (c) 2010 Joshua Hill. All Rights Reserved.
 *
 * This library is free software; you can redistribute it and/or
 * modify it under the terms of the GNU Lesser General Public
 * License as published by the Free Software Foundation; either
 * version 2.1 of the License, or (at your option) any later version.
 *
 * This library is distributed in the hope that it will be useful,
 * but WITHOUT ANY WARRANTY; without even the implied warranty of
 * MERCHANTABILITY or FITNESS FOR A PARTICULAR PURPOSE.  See the GNU
 * Lesser General Public License for more details.
 *
 * You should have received a copy of the GNU Lesser General Public
 * License along with this library; if not, write to the Free Software
 * Foundation, Inc., 51 Franklin Street, Fifth Floor, Boston, MA  02110-1301  USA
 */

#ifdef HAVE_CONFIG_H
#include <config.h>
#endif

#include <stdio.h>
#include <stdlib.h>
#include <string.h>
#include <unistd.h>
#include <errno.h>
#include <libgen.h>
#include <time.h>
#include <sys/stat.h>
#include <fcntl.h>
#include <ctype.h>
#include <libimobiledevice-glue/thread.h>
#include <libimobiledevice-glue/collection.h>

#ifdef WIN32
#include <windows.h>
#include <conio.h>
#ifndef _O_EXCL
#define _O_EXCL  0x0400
#endif
#ifndef O_EXCL
#define O_EXCL   _O_EXCL
#endif
#else
#include <sys/time.h>
#include <pthread.h>
#include <termios.h>
#endif

#include "common.h"
#include "endianness.h"

#define MAX_PRINT_LEN 64*1024

int global_quit_flag = 0;
static const char* STARS  = "******************************************************************************";
static const char* SPACES = "                                                                              ";
static const char* POUNDS = "##############################################################################";

static uint32_t progress_unique_tag = 1;

struct idevicerestore_mode_t idevicerestore_modes[] = {
	{  0, "Unknown"  },
	{  1, "WTF"      },
	{  2, "DFU"      },
	{  3, "Recovery" },
	{  4, "Restore"  },
	{  5, "Normal"   },
	{  6, "Port DFU" },
};

int idevicerestore_debug = 0;

static void (*banner_func)(const char*) = NULL;
static void (*banner_hide_func)(void) = NULL;

int write_file(const char* filename, const void* data, size_t size) {
	size_t bytes = 0;
	FILE* file = NULL;

	logger(LL_DEBUG, "Writing data to %s\n", filename);
	file = fopen(filename, "wb");
	if (file == NULL) {
		logger(LL_ERROR, "write_file: Unable to open file %s\n", filename);
		return -1;
	}

	bytes = fwrite(data, 1, size, file);
	fclose(file);

	if (bytes != size) {
		logger(LL_ERROR, "Unable to write entire file: %s: %d of %d\n", filename, (int)bytes, (int)size);
		return -1;
	}

	return size;
}

int read_file(const char* filename, void** data, size_t* size) {
	size_t bytes = 0;
	size_t length = 0;
	FILE* file = NULL;
	char* buffer = NULL;
	struct stat fst;

	logger(LL_DEBUG, "Reading data from %s\n", filename);

	*size = 0;
	*data = NULL;

	file = fopen(filename, "rb");
	if (file == NULL) {
		logger(LL_ERROR, "read_file: cannot open %s: %s\n", filename, strerror(errno));
		return -1;
	}

	if (fstat(fileno(file), &fst) < 0) {
		logger(LL_ERROR, "read_file: fstat: %s\n", strerror(errno));
		return -1;
	}
	length = fst.st_size;

	buffer = (char*) malloc(length);
	if (buffer == NULL) {
		logger(LL_ERROR, "Out of memory\n");
		fclose(file);
		return -1;
	}
	bytes = fread(buffer, 1, length, file);
	fclose(file);

	if (bytes != length) {
		logger(LL_ERROR, "Unable to read entire file\n");
		free(buffer);
		return -1;
	}

	*size = length;
	*data = buffer;
	return 0;
}

int process_text_lines(const char* text, int maxwidth, struct tuple** lines_out, int* maxlen_out)
{
	if (!text) return 0;
	int len = strlen(text);
	int numlines = 0;
	int maxlen = 0;
	int linestart = 0;
	int linelen = 0;
	int lastspace = 0;
	int maxlines = 8;
	int count = 0;
	struct tuple* lines = (struct tuple*)malloc(sizeof(struct tuple) * maxlines);
	int i = 0;
	while (i <= len) {
		int split_line = 0;
		if ((text[i] & 0xE0) == 0xC0) i += 1;
		else if ((text[i] & 0xF0) == 0xE0) i += 2;
		else if ((text[i] & 0xF8) == 0xF0) i += 3;
		if (i > len) i = len;
		linelen = i - linestart;
		if (text[i] == '\0') {
			split_line = 1;
		}
		if (linelen > maxwidth) {
			if (lastspace > linestart+maxwidth/2+6) {
				count -= i-lastspace;
				i = lastspace;
				linelen = i - linestart;
				split_line = 1;
			} else {
				split_line = 1;
			}
		}
		if ((linelen > 0 && split_line) || text[i] == '\n') {
			split_line = 0;
			if (numlines == maxlines) {
				maxlines += 8;
				struct tuple* newlines = (struct tuple*)realloc(lines, sizeof(struct tuple) * maxlines);
				if (!newlines) {
					printf("FATAL: Out of memory\n");
					return -1;
				}
				lines = newlines;
			}
			lines[numlines].idx = linestart;
			lines[numlines].len = linelen;
			lines[numlines].plen = count;
			if (count > maxlen) maxlen = count;
			numlines++;
			linestart = i+1;
			count = 0;
		}
		else if (text[i] == ' ') {
			lastspace = i;
			count++;
		} else {
			count++;
		}
		i++;
	}
	*lines_out = lines;
	*maxlen_out = maxlen;
	return numlines;
}

void set_banner_funcs(void (*showfunc)(const char*), void (*hidefunc)(void))
{
	banner_func = showfunc;
	banner_hide_func = hidefunc;
}

void show_banner(const char* text)
{
	if (banner_func) {
		banner_func(text);
	} else {
		int i;
		int maxlen = 0;
		struct tuple* lines = NULL;
		int numlines = process_text_lines(text, 74, &lines, &maxlen);
		printf("%.*s\n", maxlen + 4, STARS);
		for (i = 0; i < numlines; i++) {
			printf("* %.*s%.*s *\n", lines[i].len, text + lines[i].idx, maxlen-lines[i].plen, SPACES);
		}
		printf("%.*s\n", maxlen + 4, STARS);
		free(lines);
	}
}

void hide_banner()
{
	if (banner_hide_func) {
		banner_hide_func();
	}
}

static int (*prompt_func)(const char* title, const char* text) = NULL;

void set_prompt_func(int (*func)(const char* title, const char* text))
{
	prompt_func = func;
}

int prompt_user(const char* title, const char* text)
{
	if (!text) return -1;
	if (prompt_func) {
		return prompt_func(title, text);
	}
	int i;
	int result = 0;
	int maxlen = 0;
	struct tuple* lines = NULL;
	int numlines = process_text_lines(text, 74, &lines, &maxlen);
	int outerlen = maxlen+4;
	int titlelen = (title) ? strlen(title) : 0;
	if (titlelen > 0) {
		int lefttitlelen = (titlelen+4)/2;
		int leftpounds = outerlen/2 - lefttitlelen;
		int rightpounds = outerlen-(titlelen+4) - leftpounds;
		printf("%.*s[ %.*s ]%.*s\n", leftpounds, POUNDS, titlelen, title, rightpounds, POUNDS);
	} else {
		printf("%.*s\n", outerlen, POUNDS);
	}
	for (i = 0; i < numlines; i++) {
		printf("%c %.*s%.*s %c\n", *POUNDS, lines[i].len, text + lines[i].idx, maxlen-lines[i].plen, SPACES, *POUNDS);
	}
	free(lines);
	const char* yesmsg = "Type YES and press ENTER to continue, or hit CTRL+C to cancel.";
	int ylen = strlen(yesmsg);
	printf("%c %.*s%.*s %c\n", *POUNDS, ylen, yesmsg, maxlen-ylen, SPACES, *POUNDS);
	printf("%.*s\n", outerlen, POUNDS);

	char input[64];
	while (1) {
		printf("> ");
		fflush(stdout);
		fflush(stdin);
		input[0] = '\0';
		get_user_input(input, 63, 0);
		if (global_quit_flag) {
			result = -1;
			break;
		}
		if (*input != '\0' && !strcmp(input, "YES")) {
			result = 1;
			break;
		} else {
			printf("Invalid input. Please type YES or hit CTRL+C to abort.\n");
			continue;
		}
	}
	return result;
}

static void (*update_progress_func)(struct progress_info_entry** list, int count) = NULL;
static double progress_granularity = 0.001;

void set_update_progress_func(void (*func)(struct progress_info_entry** list, int count))
{
	update_progress_func = func;
}

void set_progress_granularity(double granularity)
{
	progress_granularity = granularity;
}

mutex_t prog_mutex;
struct collection progress_info;
thread_once_t progress_info_once = THREAD_ONCE_INIT;
static void _init_progress_info(void)
{
	mutex_init(&prog_mutex);
	collection_init(&progress_info);
}

uint32_t progress_get_next_tag(void)
{
	mutex_lock(&prog_mutex);
	uint32_t newtag = ++progress_unique_tag;
	mutex_unlock(&prog_mutex);
	return newtag;
}

void progress_reset_tag(void)
{
	progress_unique_tag = 1;
}

void register_progress(uint32_t tag, const char* label)
{
	thread_once(&progress_info_once, _init_progress_info);
	if (!label) {
		return;
	}
	mutex_lock(&prog_mutex);
	struct progress_info_entry* found = NULL;
	FOREACH(struct progress_info_entry* e, &progress_info) {
		if (e->tag == tag) {
			found = e;
			break;
		}
	} ENDFOREACH
	if (found) {
		if (strcmp(found->label, label) != 0) {
			free(found->label);
			found->label = strdup(label);
			if (update_progress_func) {
				update_progress_func((struct progress_info_entry**)(&progress_info)->list, progress_info.capacity);
			} else {
				print_progress_bar(found->label, found->progress);
			}
		}
		mutex_unlock(&prog_mutex);
		return;
	}
	struct progress_info_entry* newinfo = (struct progress_info_entry*)calloc(1, sizeof(struct progress_info_entry));
	if (!newinfo) {
		logger(LL_ERROR, "Out of memory?!\n");
		exit(1);
	}
	newinfo->tag = tag;
	newinfo->label = strdup(label);
	newinfo->progress = 0;
	collection_add(&progress_info, newinfo);
	if (update_progress_func) {
		update_progress_func((struct progress_info_entry**)(&progress_info)->list, progress_info.capacity);
	} else {
		print_progress_bar(newinfo->label, newinfo->progress);
	}
	mutex_unlock(&prog_mutex);
}

void finalize_progress(uint32_t tag)
{
	mutex_lock(&prog_mutex);
	struct progress_info_entry* found = NULL;
	FOREACH(struct progress_info_entry* e, &progress_info) {
		if (e->tag == tag) {
			found = e;
			break;
		}
	} ENDFOREACH
	if (!found) {
		mutex_unlock(&prog_mutex);
		return;
	}
	collection_remove(&progress_info, found);
	free(found->label);
	free(found);
	if (update_progress_func) {
		update_progress_func((struct progress_info_entry**)(&progress_info)->list, progress_info.capacity);
	}
	mutex_unlock(&prog_mutex);
}

void print_progress_bar(const char* prefix, double progress)
{
	int i = 0;
	if (progress < 0) return;
	if (progress > 1) progress = 1;
	if (prefix) {
		printf("\r%s [", prefix);
	} else {
		printf("\r[");
	}
	for (i = 0; i < 50; i++) {
		if (i < (int)(progress*50.0)) printf("=");
		else printf(" ");
	}
	printf("] %5.1f%% ", progress*100.0);
	if (progress >= 1) printf("\n");
	fflush(stdout);
}

void set_progress(uint32_t tag, double progress)
{
	mutex_lock(&prog_mutex);
	struct progress_info_entry* found = NULL;
	FOREACH(struct progress_info_entry* e, &progress_info) {
		if (e->tag == tag) {
			found = e;
			break;
		}
	} ENDFOREACH
	if (!found) {
		mutex_unlock(&prog_mutex);
		return;
	}
	if (progress < 0) progress = 0;
	if (progress > 1.0) progress = 1.0;
	found->progress = progress;
	if ((progress == 0) || (found->progress - found->lastprog >= progress_granularity)) {
		if (update_progress_func) {
			update_progress_func((struct progress_info_entry**)(&progress_info)->list, progress_info.capacity);
		} else {
			print_progress_bar(found->label, found->progress);
		}
		found->lastprog = found->progress;
	}
	mutex_unlock(&prog_mutex);
}

#define GET_RAND(min, max) ((rand() % (max - min)) + min)

char *generate_guid(void)
{
	char *guid = (char *) malloc(sizeof(char) * 37);
	const char *chars = "ABCDEF0123456789";
	srand(time(NULL));
	int i = 0;

	for (i = 0; i < 36; i++) {
		if (i == 8 || i == 13 || i == 18 || i == 23) {
			guid[i] = '-';
			continue;
		} else {
			guid[i] = chars[GET_RAND(0, 16)];
		}
	}
	guid[36] = '\0';
	return guid;
}

int mkdir_with_parents(const char *dir, int mode)
{
	if (!dir) return -1;
	if (__mkdir(dir, mode) == 0) {
		return 0;
	} else {
		if (errno == EEXIST) {
			return 0;
		} else if (errno == ENOENT) {
			// ignore
		} else {
			return -1;
		}
	}
	int res;
	char *parent = strdup(dir);
	char *parentdir = dirname(parent);
	if (parentdir && (strcmp(parentdir, ".") != 0) && (strcmp(parentdir, dir) != 0)) {
		res = mkdir_with_parents(parentdir, mode);
	} else {
		res = -1;
	}
	free(parent);
	if (res == 0) {
		mkdir_with_parents(dir, mode);
	}
	return res;
}

#ifndef HAVE_MKSTEMP
/* Based on libc's __gen_tempname() from sysdeps/posix/tempname.c
   Copyright (C) 1991-2018 Free Software Foundation, Inc.
   With changes from https://stackoverflow.com/a/6036308 and some
   additional changes. */
int mkstemp(char *tmpl)
{
	static const char letters[] = "abcdefghijklmnopqrstuvwxyzABCDEFGHIJKLMNOPQRSTUVWXYZ0123456789";
	int len;
	char *XXXXXX;
	static unsigned long long value;
	unsigned long long random_time_bits;
	unsigned int count;
	int fd = -1;
	int save_errno = errno;

	/* A lower bound on the number of temporary files to attempt to
	   generate.  The maximum total number of temporary file names that
	   can exist for a given template is 62**6.  It should never be
	   necessary to try all these combinations.  Instead if a reasonable
	   number of names is tried (we define reasonable as 62**3) fail to
	   give the system administrator the chance to remove the problems.  */
#define ATTEMPTS_MIN (62 * 62 * 62)

	/* The number of times to attempt to generate a temporary file.  To
	   conform to POSIX, this must be no smaller than TMP_MAX.  */
#if ATTEMPTS_MIN < TMP_MAX
	unsigned int attempts = TMP_MAX;
#else
	unsigned int attempts = ATTEMPTS_MIN;
#endif

	len = strlen (tmpl);
	if (len < 6 || strcmp (&tmpl[len - 6], "XXXXXX"))
	{
		errno = EINVAL;
		return -1;
	}

	/* This is where the Xs start.  */
	XXXXXX = &tmpl[len - 6];

	/* Get some more or less random data.  */
#ifdef WIN32
	{
		SYSTEMTIME stNow;
		FILETIME ftNow;

		// get system time
		GetSystemTime(&stNow);
		if (!SystemTimeToFileTime(&stNow, &ftNow))
		{
			errno = -1;
			return -1;
		}

		random_time_bits = (((unsigned long long)ftNow.dwHighDateTime << 32)
		                    | (unsigned long long)ftNow.dwLowDateTime);
	}
	value += random_time_bits ^ ((unsigned long long)GetCurrentProcessId() << 32 | (unsigned long long)GetCurrentThreadId());
#else
	{
		struct timeval tvNow = {0, 0};
		gettimeofday(&tvNow, NULL);
		random_time_bits = (((unsigned long long)tvNow.tv_sec << 32)
		                    | (unsigned long long)tvNow.tv_usec);
	}
	value += random_time_bits ^ ((unsigned long long)getpid() << 32 | (unsigned long long)(uintptr_t)pthread_self());
#endif

	for (count = 0; count < attempts; value += 7777, ++count)
	{
		unsigned long long v = value;

		/* Fill in the random bits.  */
		XXXXXX[0] = letters[v % 62];
		v /= 62;
		XXXXXX[1] = letters[v % 62];
		v /= 62;
		XXXXXX[2] = letters[v % 62];
		v /= 62;
		XXXXXX[3] = letters[v % 62];
		v /= 62;
		XXXXXX[4] = letters[v % 62];
		v /= 62;
		XXXXXX[5] = letters[v % 62];

#ifdef WIN32
		fd = open (tmpl, O_RDWR | O_CREAT | O_EXCL, _S_IREAD | _S_IWRITE);
#else
		fd = open (tmpl, O_RDWR | O_CREAT | O_EXCL, S_IRUSR | S_IWUSR);
#endif
		if (fd >= 0)
		{
			errno = save_errno;
			return fd;
		}
		else if (errno != EEXIST)
			return -1;
	}

	/* We got out of the loop because we ran out of combinations to try.  */
	errno = EEXIST;
	return -1;
}
#endif

char *get_temp_filename(const char *prefix)
{
	char *result = NULL;
	char *tmpdir;
	size_t lt;
	size_t lp;
	const char *TMPVARS[] = { "TMPDIR", "TMP", "TEMP", "TEMPDIR", NULL };
	int i = 0;
	int fd;

	/* check the prefix parameter */
	if (!prefix) {
		prefix = "tmp_";
	}
#ifdef WIN32
	if (strchr(prefix, '/') || strchr(prefix, '\\')) return NULL;
#else
	if (strchr(prefix, '/')) return NULL;
#endif

	while (TMPVARS[i] && ((tmpdir = getenv(TMPVARS[i])) == NULL)) i++;
	if (!tmpdir || access(tmpdir, W_OK|X_OK) != 0) {
#ifdef WIN32
		tmpdir = "C:\\WINDOWS\\TEMP";
#else
		tmpdir = P_tmpdir;
#endif
	}
	if (!tmpdir || access(tmpdir, W_OK|X_OK) != 0) {
		return NULL;
	}

	lt = strlen(tmpdir);
	if (lt < 1) {
		return NULL;
	}
	lp = strlen(prefix);
	result = malloc(lt + lp + 8);
	memcpy(result, tmpdir, lt);
#ifdef WIN32
	if (tmpdir[lt-1] != '/' && tmpdir[lt-1] != '\\') result[lt++] = '\\';
#else
	if (tmpdir[lt-1] != '/') result[lt++] = '/';
#endif
	strncpy(result + lt, prefix, lp);
	strcpy(result + lt + lp, "XXXXXX");
	fd = mkstemp(result);
	if (fd < 0) {
		free(result);
		result = NULL;
	}
	close(fd);
	return result;
}

void idevicerestore_progress(struct idevicerestore_client_t* client, int step, double progress)
{
	if(client && client->progress_cb) {
		client->progress_cb(step, progress, client->progress_cb_data);
	} else {
		// we don't want to be too verbose in regular idevicerestore.
		if ((step == RESTORE_STEP_UPLOAD_FS) || (step == RESTORE_STEP_VERIFY_FS) || (step == RESTORE_STEP_FLASH_FW) || (step == RESTORE_STEP_UPLOAD_IMG)) {
			print_progress_bar(NULL, progress);
		}
	}
}

#ifndef HAVE_STRSEP
char* strsep(char** strp, const char* delim)
{
        char *p, *s;
        if (strp == NULL || *strp == NULL || **strp == '\0') return NULL;
        s = *strp;
        p = s + strcspn(s, delim);
        if (*p != '\0') *p++ = '\0';
        *strp = p;
        return s;
}
#endif

#ifndef HAVE_REALPATH
char* realpath(const char *filename, char *resolved_name)
{
#ifdef WIN32
	if (access(filename, F_OK) != 0) {
		return NULL;
	}
	if (GetFullPathName(filename, MAX_PATH, resolved_name, NULL) == 0) {
		return NULL;
	}
	return resolved_name;
#else
#error please provide a realpath implementation for this platform
	return NULL;
#endif
}
#endif

#ifdef WIN32
#define BS_CC '\b'
#define CTRL_C_CC 0x03
#define ESC_CC 0x1B
#define my_getch _getch
#else
#define BS_CC 0x7f
static int my_getch(void)
{
	struct termios oldt, newt;
	int ch;
	tcgetattr(STDIN_FILENO, &oldt);
	newt = oldt;
	newt.c_lflag &= ~(ICANON | ECHO);
	tcsetattr(STDIN_FILENO, TCSANOW, &newt);
	ch = getchar();
	tcsetattr(STDIN_FILENO, TCSANOW, &oldt);
	return ch;
}
#endif

void get_user_input(char *buf, int maxlen, int secure)
{
	int len = 0;
	int c;

	while ((c = my_getch()) > 0) {
		if ((c == '\r') || (c == '\n')) {
			break;
		} else if (isprint(c)) {
			if (len < maxlen-1)
				buf[len++] = c;
			fputc((secure) ? '*' : c, stdout);
		} else if (c == BS_CC) {
			if (len > 0) {
				fputs("\b \b", stdout);
				len--;
			}
		}
#ifdef WIN32
		else if (c == CTRL_C_CC || c == ESC_CC) {
			c = -1;
			break;
		}
#endif
	}
	if (c < 0) {
		len = 0;
	}
	fputs("\n", stdout);
	buf[len] = 0;
}

const char* path_get_basename(const char* path)
{
#ifdef WIN32
	const char *p = path + strlen(path);
	while (p > path) {
		if ((*p == '/') || (*p == '\\')) {
			return p+1;
		}
		p--;
	}
	return p;
#else
	const char *p = strrchr(path, '/');
	return p ? p + 1 : path;
#endif
}
>>>>>>> eda43ac4
<|MERGE_RESOLUTION|>--- conflicted
+++ resolved
@@ -1,4 +1,3 @@
-<<<<<<< HEAD
 /*
  * common.c
  * Misc functions used in idevicerestore
@@ -37,625 +36,6 @@
 #include <fcntl.h>
 #include <ctype.h>
 #include <libimobiledevice-glue/thread.h>
-
-
-#ifdef WIN32
-#include <windows.h>
-#include <conio.h>
-#ifndef _O_EXCL
-#define _O_EXCL  0x0400
-#endif
-#ifndef O_EXCL
-#define O_EXCL   _O_EXCL
-#endif
-#else
-#include <sys/time.h>
-#include <pthread.h>
-#include <termios.h>
-#endif
-
-#include "common.h"
-#include "endianness.h"
-
-#define MAX_PRINT_LEN 64*1024
-
-struct idevicerestore_mode_t idevicerestore_modes[] = {
-	{  0, "Unknown"  },
-	{  1, "WTF"      },
-	{  2, "DFU"      },
-	{  3, "Recovery" },
-	{  4, "Restore"  },
-	{  5, "Normal"   },
-	{  6, "Port DFU" },
-};
-
-int idevicerestore_debug = 0;
-
-#define idevicerestore_err_buff_size 256
-static char idevicerestore_err_buff[idevicerestore_err_buff_size] = {0, };
-
-static FILE* info_stream = NULL;
-static FILE* error_stream = NULL;
-static FILE* debug_stream = NULL;
-
-static int info_disabled = 0;
-static int error_disabled = 0;
-static int debug_disabled = 0;
-void printTime()
-{
-	time_t rawtime;
-    struct tm * timeinfo;
-    time(&rawtime);
-    timeinfo = localtime(&rawtime);
-    // Print current time in human-readable format
-    printf("\nCurrent time: %02d:%02d:%02d\n %d", timeinfo->tm_hour, timeinfo->tm_min, timeinfo->tm_sec);
-}
-
-static mutex_t log_mutex;
-static thread_once_t init_once = THREAD_ONCE_INIT;
-
-static void _log_init(void)
-{
-	mutex_init(&log_mutex);
-}
-
-void info(const char* format, ...)
-{
-	if (info_disabled) return;
-	thread_once(&init_once, _log_init);
-	mutex_lock(&log_mutex);
-	va_list vargs;
-	va_start(vargs, format);
-	vfprintf((info_stream) ? info_stream : stdout, format, vargs);
-	va_end(vargs);
-	printTime() ;
-	fflush(info_stream?info_stream:stdout);
-
-	mutex_unlock(&log_mutex);
-
-}
-
-void error(const char* format, ...)
-{
-	thread_once(&init_once, _log_init);
-	mutex_lock(&log_mutex);
-	va_list vargs, vargs2;
-	va_start(vargs, format);
-	va_copy(vargs2, vargs);
-	vsnprintf(idevicerestore_err_buff, idevicerestore_err_buff_size, format, vargs);
-	va_end(vargs);
-	if (!error_disabled) {
-		vfprintf((error_stream) ? error_stream : stderr, format, vargs2);
-	}
-	va_end(vargs2);
-	printTime() ;
-
-	fflush(error_stream?error_stream:stderr);
-	mutex_unlock(&log_mutex);
-
-}
-
-void debug(const char* format, ...)
-{
-	if (debug_disabled) return;
-	if (!idevicerestore_debug) {
-		return;
-	}
-	thread_once(&init_once, _log_init);
-	mutex_lock(&log_mutex);
-	va_list vargs;
-	va_start(vargs, format);
-	vfprintf((debug_stream) ? debug_stream : stderr, format, vargs);
-	va_end(vargs);
-	printTime();
-	fflush(debug_stream?debug_stream:stderr);
-	mutex_unlock(&log_mutex);
-
-}
-
-void idevicerestore_set_info_stream(FILE* strm)
-{
-	if (strm) {
-		info_disabled = 0;
-		info_stream = strm;
-	} else {
-		info_disabled = 1;
-	}
-}
-
-void idevicerestore_set_error_stream(FILE* strm)
-{
-	if (strm) {
-		error_disabled = 0;
-		error_stream = strm;
-	} else {
-		error_disabled = 1;
-	}
-}
-
-void idevicerestore_set_debug_stream(FILE* strm)
-{
-	if (strm) {
-		debug_disabled = 0;
-		debug_stream = strm;
-	} else {
-		debug_disabled = 1;
-	}
-}
-
-const char* idevicerestore_get_error(void)
-{
-	if (idevicerestore_err_buff[0] == 0) {
-		return NULL;
-	} else {
-		char* p = NULL;
-		while ((strlen(idevicerestore_err_buff) > 0) && (p = strrchr(idevicerestore_err_buff, '\n'))) {
-			p[0] = '\0';
-		}
-		return (const char*)idevicerestore_err_buff;
-	}
-}
-
-int write_file(const char* filename, const void* data, size_t size) {
-	size_t bytes = 0;
-	FILE* file = NULL;
-
-	debug("Writing data to %s\n", filename);
-	file = fopen(filename, "wb");
-	if (file == NULL) {
-		error("write_file: Unable to open file %s\n", filename);
-		return -1;
-	}
-
-	bytes = fwrite(data, 1, size, file);
-	fclose(file);
-
-	if (bytes != size) {
-		error("ERROR: Unable to write entire file: %s: %d of %d\n", filename, (int)bytes, (int)size);
-		return -1;
-	}
-
-	return size;
-}
-
-int read_file(const char* filename, void** data, size_t* size) {
-	size_t bytes = 0;
-	size_t length = 0;
-	FILE* file = NULL;
-	char* buffer = NULL;
-	struct stat fst;
-
-	debug("Reading data from %s\n", filename);
-
-	*size = 0;
-	*data = NULL;
-
-	file = fopen(filename, "rb");
-	if (file == NULL) {
-		error("read_file: cannot open %s: %s\n", filename, strerror(errno));
-		return -1;
-	}
-
-	if (fstat(fileno(file), &fst) < 0) {
-		error("read_file: fstat: %s\n", strerror(errno));
-		return -1;
-	}
-	length = fst.st_size;
-
-	buffer = (char*) malloc(length);
-	if (buffer == NULL) {
-		error("ERROR: Out of memory\n");
-		fclose(file);
-		return -1;
-	}
-	bytes = fread(buffer, 1, length, file);
-	fclose(file);
-
-	if (bytes != length) {
-		error("ERROR: Unable to read entire file\n");
-		free(buffer);
-		return -1;
-	}
-
-	*size = length;
-	*data = buffer;
-	return 0;
-}
-
-void debug_plist(plist_t plist) {
-	uint32_t size = 0;
-	char* data = NULL;
-	plist_to_xml(plist, &data, &size);
-	if (size <= MAX_PRINT_LEN)
-		info("printing %i bytes plist:\n%s", size, data);
-	else
-		info("supressed printing %i bytes plist...\n", size);
-	free(data);
-}
-
-void print_progress_bar(double progress) {
-#ifndef WIN32
-	if (info_disabled) return;
-	int i = 0;
-	if(progress < 0) return;
-	if(progress > 100) progress = 100;
-	fprintf((info_stream) ? info_stream : stdout, "\r[");
-	for(i = 0; i < 50; i++) {
-		if(i < progress / 2) fprintf((info_stream) ? info_stream : stdout, "=");
-		else fprintf((info_stream) ? info_stream : stdout, " ");
-	}
-	fprintf((info_stream) ? info_stream : stdout, "] %5.1f%%", progress);
-	if(progress >= 100) fprintf((info_stream) ? info_stream : stdout, "\n");
-	fflush((info_stream) ? info_stream : stdout);
-#endif
-}
-
-#define GET_RAND(min, max) ((rand() % (max - min)) + min)
-
-char *generate_guid(void)
-{
-	char *guid = (char *) malloc(sizeof(char) * 37);
-	const char *chars = "ABCDEF0123456789";
-	srand(time(NULL));
-	int i = 0;
-
-	for (i = 0; i < 36; i++) {
-		if (i == 8 || i == 13 || i == 18 || i == 23) {
-			guid[i] = '-';
-			continue;
-		} else {
-			guid[i] = chars[GET_RAND(0, 16)];
-		}
-	}
-	guid[36] = '\0';
-	return guid;
-}
-
-int mkdir_with_parents(const char *dir, int mode)
-{
-	if (!dir) return -1;
-	if (__mkdir(dir, mode) == 0) {
-		return 0;
-	} else {
-		if (errno == EEXIST) {
-			return 0;
-		} else if (errno == ENOENT) {
-			// ignore
-		} else {
-			return -1;
-		}
-	}
-	int res;
-	char *parent = strdup(dir);
-	char *parentdir = dirname(parent);
-	if (parentdir && (strcmp(parentdir, ".") != 0) && (strcmp(parentdir, dir) != 0)) {
-		res = mkdir_with_parents(parentdir, mode);
-	} else {
-		res = -1;
-	}
-	free(parent);
-	if (res == 0) {
-		mkdir_with_parents(dir, mode);
-	}
-	return res;
-}
-
-#ifndef HAVE_MKSTEMP
-/* Based on libc's __gen_tempname() from sysdeps/posix/tempname.c
-   Copyright (C) 1991-2018 Free Software Foundation, Inc.
-   With changes from https://stackoverflow.com/a/6036308 and some
-   additional changes. */
-int mkstemp(char *tmpl)
-{
-	static const char letters[] = "abcdefghijklmnopqrstuvwxyzABCDEFGHIJKLMNOPQRSTUVWXYZ0123456789";
-	int len;
-	char *XXXXXX;
-	static unsigned long long value;
-	unsigned long long random_time_bits;
-	unsigned int count;
-	int fd = -1;
-	int save_errno = errno;
-
-	/* A lower bound on the number of temporary files to attempt to
-	   generate.  The maximum total number of temporary file names that
-	   can exist for a given template is 62**6.  It should never be
-	   necessary to try all these combinations.  Instead if a reasonable
-	   number of names is tried (we define reasonable as 62**3) fail to
-	   give the system administrator the chance to remove the problems.  */
-#define ATTEMPTS_MIN (62 * 62 * 62)
-
-	/* The number of times to attempt to generate a temporary file.  To
-	   conform to POSIX, this must be no smaller than TMP_MAX.  */
-#if ATTEMPTS_MIN < TMP_MAX
-	unsigned int attempts = TMP_MAX;
-#else
-	unsigned int attempts = ATTEMPTS_MIN;
-#endif
-
-	len = strlen (tmpl);
-	if (len < 6 || strcmp (&tmpl[len - 6], "XXXXXX"))
-	{
-		errno = EINVAL;
-		return -1;
-	}
-
-	/* This is where the Xs start.  */
-	XXXXXX = &tmpl[len - 6];
-
-	/* Get some more or less random data.  */
-#ifdef WIN32
-	{
-		SYSTEMTIME stNow;
-		FILETIME ftNow;
-
-		// get system time
-		GetSystemTime(&stNow);
-		if (!SystemTimeToFileTime(&stNow, &ftNow))
-		{
-			errno = -1;
-			return -1;
-		}
-
-		random_time_bits = (((unsigned long long)ftNow.dwHighDateTime << 32)
-		                    | (unsigned long long)ftNow.dwLowDateTime);
-	}
-	value += random_time_bits ^ ((unsigned long long)GetCurrentProcessId() << 32 | (unsigned long long)GetCurrentThreadId());
-#else
-	{
-		struct timeval tvNow = {0, 0};
-		gettimeofday(&tvNow, NULL);
-		random_time_bits = (((unsigned long long)tvNow.tv_sec << 32)
-		                    | (unsigned long long)tvNow.tv_usec);
-	}
-	value += random_time_bits ^ ((unsigned long long)getpid() << 32 | (unsigned long long)(uintptr_t)pthread_self());
-#endif
-
-	for (count = 0; count < attempts; value += 7777, ++count)
-	{
-		unsigned long long v = value;
-
-		/* Fill in the random bits.  */
-		XXXXXX[0] = letters[v % 62];
-		v /= 62;
-		XXXXXX[1] = letters[v % 62];
-		v /= 62;
-		XXXXXX[2] = letters[v % 62];
-		v /= 62;
-		XXXXXX[3] = letters[v % 62];
-		v /= 62;
-		XXXXXX[4] = letters[v % 62];
-		v /= 62;
-		XXXXXX[5] = letters[v % 62];
-
-#ifdef WIN32
-		fd = open (tmpl, O_RDWR | O_CREAT | O_EXCL, _S_IREAD | _S_IWRITE);
-#else
-		fd = open (tmpl, O_RDWR | O_CREAT | O_EXCL, S_IRUSR | S_IWUSR);
-#endif
-		if (fd >= 0)
-		{
-			errno = save_errno;
-			return fd;
-		}
-		else if (errno != EEXIST)
-			return -1;
-	}
-
-	/* We got out of the loop because we ran out of combinations to try.  */
-	errno = EEXIST;
-	return -1;
-}
-#endif
-
-char *get_temp_filename(const char *prefix)
-{
-	char *result = NULL;
-	char *tmpdir;
-	size_t lt;
-	size_t lp;
-	const char *TMPVARS[] = { "TMPDIR", "TMP", "TEMP", "TEMPDIR", NULL };
-	int i = 0;
-	int fd;
-
-	/* check the prefix parameter */
-	if (!prefix) {
-		prefix = "tmp_";
-	}
-#ifdef WIN32
-	if (strchr(prefix, '/') || strchr(prefix, '\\')) return NULL;
-#else
-	if (strchr(prefix, '/')) return NULL;
-#endif
-
-	while (TMPVARS[i] && ((tmpdir = getenv(TMPVARS[i])) == NULL)) i++;
-	if (!tmpdir || access(tmpdir, W_OK|X_OK) != 0) {
-#ifdef WIN32
-		tmpdir = "C:\\WINDOWS\\TEMP";
-#else
-		tmpdir = P_tmpdir;
-#endif
-	}
-	if (!tmpdir || access(tmpdir, W_OK|X_OK) != 0) {
-		return NULL;
-	}
-
-	lt = strlen(tmpdir);
-	if (lt < 1) {
-		return NULL;
-	}
-	lp = strlen(prefix);
-	result = malloc(lt + lp + 8);
-	memcpy(result, tmpdir, lt);
-#ifdef WIN32
-	if (tmpdir[lt-1] != '/' && tmpdir[lt-1] != '\\') result[lt++] = '\\';
-#else
-	if (tmpdir[lt-1] != '/') result[lt++] = '/';
-#endif
-	strncpy(result + lt, prefix, lp);
-	strcpy(result + lt + lp, "XXXXXX");
-	fd = mkstemp(result);
-	if (fd < 0) {
-		free(result);
-		result = NULL;
-	}
-	close(fd);
-	return result;
-}
-
-void idevicerestore_progress(struct idevicerestore_client_t* client, int step, double progress)
-{
-	thread_once(&init_once, _log_init);
-	mutex_lock(&log_mutex);
-	if(client && client->progress_cb) {
-		client->progress_cb(step, progress, client->progress_cb_data);
-	} else {
-		// we don't want to be too verbose in regular idevicerestore.
-		if ((step == RESTORE_STEP_UPLOAD_FS) || (step == RESTORE_STEP_VERIFY_FS) || (step == RESTORE_STEP_FLASH_FW) || (step == RESTORE_STEP_UPLOAD_IMG)) {
-			print_progress_bar(100.0 * progress);
-		}
-	}
-	mutex_unlock(&log_mutex);
-}
-
-#ifndef HAVE_STRSEP
-char* strsep(char** strp, const char* delim)
-{
-        char *p, *s;
-        if (strp == NULL || *strp == NULL || **strp == '\0') return NULL;
-        s = *strp;
-        p = s + strcspn(s, delim);
-        if (*p != '\0') *p++ = '\0';
-        *strp = p;
-        return s;
-}
-#endif
-
-#ifndef HAVE_REALPATH
-char* realpath(const char *filename, char *resolved_name)
-{
-#ifdef WIN32
-	if (access(filename, F_OK) != 0) {
-		return NULL;
-	}
-	if (GetFullPathName(filename, MAX_PATH, resolved_name, NULL) == 0) {
-		return NULL;
-	}
-	return resolved_name;
-#else
-#error please provide a realpath implementation for this platform
-	return NULL;
-#endif
-}
-#endif
-
-#ifdef WIN32
-#define BS_CC '\b'
-#define CTRL_C_CC 0x03
-#define ESC_CC 0x1B
-#define my_getch _getch
-#else
-#define BS_CC 0x7f
-static int my_getch(void)
-{
-	struct termios oldt, newt;
-	int ch;
-	tcgetattr(STDIN_FILENO, &oldt);
-	newt = oldt;
-	newt.c_lflag &= ~(ICANON | ECHO);
-	tcsetattr(STDIN_FILENO, TCSANOW, &newt);
-	ch = getchar();
-	tcsetattr(STDIN_FILENO, TCSANOW, &oldt);
-	return ch;
-}
-#endif
-
-void get_user_input(char *buf, int maxlen, int secure)
-{
-	int len = 0;
-	int c;
-
-	while ((c = my_getch()) > 0) {
-		if ((c == '\r') || (c == '\n')) {
-			break;
-		} else if (isprint(c)) {
-			if (len < maxlen-1)
-				buf[len++] = c;
-			fputc((secure) ? '*' : c, stdout);
-		} else if (c == BS_CC) {
-			if (len > 0) {
-				fputs("\b \b", stdout);
-				len--;
-			}
-		}
-#ifdef WIN32
-		else if (c == CTRL_C_CC || c == ESC_CC) {
-			c = -1;
-			break;
-		}
-#endif
-	}
-	if (c < 0) {
-		len = 0;
-	}
-	fputs("\n", stdout);
-	buf[len] = 0;
-}
-
-const char* path_get_basename(const char* path)
-{
-#ifdef WIN32
-	const char *p = path + strlen(path);
-	while (p > path) {
-		if ((*p == '/') || (*p == '\\')) {
-			return p+1;
-		}
-		p--;
-	}
-	return p;
-#else
-	const char *p = strrchr(path, '/');
-	return p ? p + 1 : path;
-#endif
-}
-=======
-/*
- * common.c
- * Misc functions used in idevicerestore
- *
- * Copyright (c) 2012-2019 Nikias Bassen. All Rights Reserved.
- * Copyright (c) 2012 Martin Szulecki. All Rights Reserved.
- * Copyright (c) 2010 Joshua Hill. All Rights Reserved.
- *
- * This library is free software; you can redistribute it and/or
- * modify it under the terms of the GNU Lesser General Public
- * License as published by the Free Software Foundation; either
- * version 2.1 of the License, or (at your option) any later version.
- *
- * This library is distributed in the hope that it will be useful,
- * but WITHOUT ANY WARRANTY; without even the implied warranty of
- * MERCHANTABILITY or FITNESS FOR A PARTICULAR PURPOSE.  See the GNU
- * Lesser General Public License for more details.
- *
- * You should have received a copy of the GNU Lesser General Public
- * License along with this library; if not, write to the Free Software
- * Foundation, Inc., 51 Franklin Street, Fifth Floor, Boston, MA  02110-1301  USA
- */
-
-#ifdef HAVE_CONFIG_H
-#include <config.h>
-#endif
-
-#include <stdio.h>
-#include <stdlib.h>
-#include <string.h>
-#include <unistd.h>
-#include <errno.h>
-#include <libgen.h>
-#include <time.h>
-#include <sys/stat.h>
-#include <fcntl.h>
-#include <ctype.h>
-#include <libimobiledevice-glue/thread.h>
 #include <libimobiledevice-glue/collection.h>
 
 #ifdef WIN32
@@ -1393,5 +773,4 @@
 	const char *p = strrchr(path, '/');
 	return p ? p + 1 : path;
 #endif
-}
->>>>>>> eda43ac4
+}