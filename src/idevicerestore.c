/*
 * idevicerestore.c
 * Restore device firmware and filesystem
 *
 * Copyright (c) 2012-2019 Nikias Bassen. All Rights Reserved.
 * Copyright (c) 2010-2015 Martin Szulecki. All Rights Reserved.
 * Copyright (c) 2010 Joshua Hill. All Rights Reserved.
 *
 * This library is free software; you can redistribute it and/or
 * modify it under the terms of the GNU Lesser General Public
 * License as published by the Free Software Foundation; either
 * version 2.1 of the License, or (at your option) any later version.
 *
 * This library is distributed in the hope that it will be useful,
 * but WITHOUT ANY WARRANTY; without even the implied warranty of
 * MERCHANTABILITY or FITNESS FOR A PARTICULAR PURPOSE.  See the GNU
 * Lesser General Public License for more details.
 *
 * You should have received a copy of the GNU Lesser General Public
 * License along with this library; if not, write to the Free Software
 * Foundation, Inc., 51 Franklin Street, Fifth Floor, Boston, MA  02110-1301  USA
 */

#ifdef HAVE_CONFIG_H
#include "config.h"
#endif

#include <stdio.h>
#include <stdlib.h>
#include <string.h>
#include <unistd.h>
#include <ctype.h>
#include <getopt.h>
#include <plist/plist.h>
#include <zlib.h>
#include <libgen.h>
#include <signal.h>

#include <curl/curl.h>

#include <libimobiledevice-glue/sha.h>
#include <libimobiledevice-glue/utils.h>
#include <libimobiledevice-glue/termcolors.h>
#include <libtatsu/tss.h>

#include "ace3.h"
#include "dfu.h"
#include "img3.h"
#include "img4.h"
#include "ipsw.h"
#include "common.h"
#include "normal.h"
#include "restore.h"
#include "download.h"
#include "recovery.h"
#include "idevicerestore.h"

#include "limera1n.h"

#include "locking.h"

#define VERSION_XML "version.xml"

#ifndef IDEVICERESTORE_NOMAIN
static struct option longopts[] = {
	{ "ecid",           required_argument, NULL, 'i' },
	{ "udid",           required_argument, NULL, 'u' },
	{ "debug",          no_argument,       NULL, 'd' },
	{ "help",           no_argument,       NULL, 'h' },
	{ "erase",          no_argument,       NULL, 'e' },
	{ "custom",         no_argument,       NULL, 'c' },
	{ "latest",         no_argument,       NULL, 'l' },
	{ "server",         required_argument, NULL, 's' },
	{ "exclude",        no_argument,       NULL, 'x' },
	{ "shsh",           no_argument,       NULL, 't' },
	{ "keep-pers",      no_argument,       NULL, 'k' },
	{ "pwn",            no_argument,       NULL, 'p' },
	{ "no-action",      no_argument,       NULL, 'n' },
	{ "cache-path",     required_argument, NULL, 'C' },
	{ "no-input",       no_argument,       NULL, 'y' },
	{ "plain-progress", no_argument,       NULL, 'P' },
	{ "restore-mode",   no_argument,       NULL, 'R' },
	{ "force-recovery", no_argument,       NULL, 'F' },
	{ "ticket",         required_argument, NULL, 'T' },
	{ "no-restore",     no_argument,       NULL, 'z' },
	{ "version",        no_argument,       NULL, 'v' },
	{ "ipsw-info",      no_argument,       NULL, 'I' },
	{ "ignore-errors",  no_argument,       NULL,  1  },
	{ "variant",        required_argument, NULL,  2  },
	{ "logfile",        required_argument, NULL,  3  },
	{ NULL, 0, NULL, 0 }
};

static void usage(int argc, char* argv[], int err)
{
	char* name = strrchr(argv[0], '/');
	fprintf((err) ? stderr : stdout,
	"Usage: %s [OPTIONS] PATH\n" \
	"\n" \
	"Restore IPSW firmware at PATH to an iOS device.\n" \
	"\n" \
	"PATH can be a compressed .ipsw file or a directory containing all files\n" \
	"extracted from an IPSW.\n" \
	"\n" \
	"OPTIONS:\n" \
	"  -i, --ecid ECID       Target specific device by its ECID\n" \
	"                        e.g. 0xaabb123456 (hex) or 1234567890 (decimal)\n" \
	"  -u, --udid UDID       Target specific device by its device UDID\n" \
	"                        NOTE: only works with devices in normal mode.\n" \
	"  -l, --latest          Use latest available firmware (with download on demand).\n" \
	"                        Before performing any action it will interactively ask\n" \
	"                        to select one of the currently signed firmware versions,\n" \
	"                        unless -y has been given too.\n" \
	"                        The PATH argument is ignored when using this option.\n" \
	"                        DO NOT USE if you need to preserve the baseband/unlock!\n" \
	"                        USE WITH CARE if you want to keep a jailbreakable\n" \
	"                        firmware!\n" \
	"  -e, --erase           Perform full restore instead of update, erasing all data\n" \
	"                        DO NOT USE if you want to preserve user data on the device!\n" \
	"  -y, --no-input        Non-interactive mode, do not ask for any input.\n" \
	"                        WARNING: This will disable certain checks/prompts that\n" \
	"                        are supposed to prevent DATA LOSS. Use with caution.\n" \
	"  -n, --no-action       Do not perform any restore action. If combined with -l\n" \
	"                        option the on-demand ipsw download is performed before\n" \
	"                        exiting.\n" \
	"  --ipsw-info           Print information about the IPSW at PATH and exit.\n" \
	"  -h, --help            Prints this usage information\n" \
	"  -C, --cache-path DIR  Use specified directory for caching extracted or other\n" \
	"                        reused files.\n" \
	"  --logfile=PATH        Write logging output to file at PATH. If PATH equals\n" \
	"                        'NULL' or 'NONE', no log file will be written.\n" \
	"  -d, --debug           Print additional debug output\n" \
	"  -v, --version         Print version information\n" \
	"\n" \
	"Advanced/experimental options:\n"
	"  -c, --custom          Restore with a custom firmware (requires bootrom exploit)\n" \
	"  -s, --server URL      Override default signing server request URL\n" \
	"  -x, --exclude         Exclude nor/baseband upgrade (legacy devices)\n" \
	"  -t, --shsh            Fetch TSS record and save to .shsh file, then exit\n" \
	"  -z, --no-restore      Do not restore and end after booting to the ramdisk\n" \
	"  -k, --keep-pers       Write personalized components to files for debugging\n" \
	"  -p, --pwn             Put device in pwned DFU mode and exit (limera1n devices)\n" \
	"  -P, --plain-progress  Print progress as plain step and progress\n" \
	"  -R, --restore-mode    Allow restoring from Restore mode\n" \
	"  -F, --force-recovery  Force device into recovery mode before restore if needed\n" \
	"                        Useful for devices that require starting restore from recovery mode\n" \
	"  -T, --ticket PATH     Use file at PATH to send as AP ticket\n" \
	"  --variant VARIANT     Use given VARIANT to match the build identity to use,\n" \
        "                        e.g. 'Customer Erase Install (IPSW)'\n" \
	"  --ignore-errors       Try to continue the restore process after certain\n" \
	"                        errors (like a failed baseband update)\n" \
	"                        WARNING: This might render the device unable to boot\n" \
	"                        or only partially functioning. Use with caution.\n" \
	"\n" \
	"Homepage:    <" PACKAGE_URL ">\n" \
	"Bug Reports: <" PACKAGE_BUGREPORT ">\n",
	(name ? name + 1 : argv[0]));
}
#endif

const uint8_t lpol_file[22] = {
		0x30, 0x14, 0x16, 0x04, 0x49, 0x4d, 0x34, 0x50,
		0x16, 0x04, 0x6c, 0x70, 0x6f, 0x6c, 0x16, 0x03,
		0x31, 0x2e, 0x30, 0x04, 0x01, 0x00
};
const uint32_t lpol_file_length = 22;

static int idevicerestore_keep_pers = 0;

static int load_version_data(struct idevicerestore_client_t* client)
{
	if (!client) {
		return -1;
	}

	struct stat fst;
	int cached = 0;

	char version_xml[1024];

	if (client->cache_dir) {
		if (stat(client->cache_dir, &fst) < 0) {
			mkdir_with_parents(client->cache_dir, 0755);
		}
		strcpy(version_xml, client->cache_dir);
		strcat(version_xml, "/");
		strcat(version_xml, VERSION_XML);
	} else {
		strcpy(version_xml, VERSION_XML);
	}

	if ((stat(version_xml, &fst) < 0) || ((time(NULL)-86400) > fst.st_mtime)) {
		char version_xml_tmp[1024];
		strcpy(version_xml_tmp, version_xml);
		strcat(version_xml_tmp, ".tmp");

		if (download_to_file("http://itunes.apple.com/check/version",  version_xml_tmp, 0) == 0) {
			remove(version_xml);
			if (rename(version_xml_tmp, version_xml) < 0) {
				logger(LL_ERROR, "Could not update '%s'\n", version_xml);
			} else {
				logger(LL_INFO, "Updated version data.\n");
			}
		}
	} else {
		cached = 1;
	}

	char *verbuf = NULL;
	size_t verlen = 0;
	read_file(version_xml, (void**)&verbuf, &verlen);

	if (!verbuf) {
		logger(LL_ERROR, "Could not load '%s'\n", version_xml);
		return -1;
	}

	client->version_data = NULL;
	plist_from_xml(verbuf, verlen, &client->version_data);
	free(verbuf);

	if (!client->version_data) {
		remove(version_xml);
		logger(LL_ERROR, "Cannot parse plist data from '%s'.\n", version_xml);
		return -1;
	}

	if (cached) {
		logger(LL_INFO, "Using cached version data\n");
	}

	return 0;
}

static int32_t get_version_num(const char *s_ver)
{
        int vers[3] = {0, 0, 0};
        if (sscanf(s_ver, "%d.%d.%d", &vers[0], &vers[1], &vers[2]) >= 2) {
                return ((vers[0] & 0xFF) << 16) | ((vers[1] & 0xFF) << 8) | (vers[2] & 0xFF);
        }
        return 0x00FFFFFF;
}

static int compare_versions(const char *s_ver1, const char *s_ver2)
{
	return (get_version_num(s_ver1) & 0xFFFF00) - (get_version_num(s_ver2) & 0xFFFF00);
}

static void idevice_event_cb(const idevice_event_t *event, void *userdata)
{
	info("idevice_event_cb\n");
	info("idevice_event_cb: conn_type %d\n",event->conn_type);
	struct idevicerestore_client_t *client = (struct idevicerestore_client_t*)userdata;
#ifdef HAVE_ENUM_IDEVICE_CONNECTION_TYPE
	if (event->conn_type != CONNECTION_USBMUXD) {
		
		info("idevice_event_cb: event->conn_type != CONNECTION_USBMUXD\n");
		info("idevice_event_cb: event->conn_type = %d\n", event->conn_type);
		// ignore everything but devices connected through USB
		return;
	}
#endif

	info("idevice_event_cb: event->event %d\n",event->event);

	if (event->event == IDEVICE_DEVICE_ADD) {
		info("idevice_event_cb: event->event == IDEVICE_DEVICE_ADD\n");
		if (client->ignore_device_add_events) {
			info("idevice_event_cb: client->ignore_device_add_events\n");
			return;
		}
		if (normal_check_mode(client) == 0) {
			mutex_lock(&client->device_event_mutex);
			client->mode = MODE_NORMAL;
			logger(LL_DEBUG, "%s: device %016" PRIx64 " (udid: %s) connected in normal mode\n", __func__, client->ecid, client->udid);
			cond_signal(&client->device_event_cond);
			mutex_unlock(&client->device_event_mutex);
		} else if (client->ecid && restore_check_mode(client) == 0) {
			mutex_lock(&client->device_event_mutex);
			client->mode = MODE_RESTORE;
			logger(LL_DEBUG, "%s: device %016" PRIx64 " (udid: %s) connected in restore mode\n", __func__, client->ecid, client->udid);
			cond_signal(&client->device_event_cond);
			mutex_unlock(&client->device_event_mutex);
		}
		if (!client->device) {
			client->device = get_irecv_device(client);
		}
	} else if (event->event == IDEVICE_DEVICE_REMOVE) {
		info("idevice_event_cb: event->event == IDEVICE_DEVICE_REMOVE\n");
		if (client->udid && !strcmp(event->udid, client->udid)) {
			mutex_lock(&client->device_event_mutex);
			client->mode = MODE_UNKNOWN;
			logger(LL_DEBUG, "%s: device %016" PRIx64 " (udid: %s) disconnected\n", __func__, client->ecid, client->udid);
			client->ignore_device_add_events = 0;
			cond_signal(&client->device_event_cond);
			mutex_unlock(&client->device_event_mutex);
		}
	}
}

static void irecv_event_cb(const irecv_device_event_t* event, void *userdata)
{
	debug("irecv_event_cb\n");
	struct idevicerestore_client_t *client = (struct idevicerestore_client_t*)userdata;

	if (event->type == IRECV_DEVICE_ADD) {

		debug("irecv_event_cb IRECV_DEVICE_ADD event info: ecid=%016" PRIx64 " \n", event->device_info->ecid);
		debug("irecv_event_cb IRECV_DEVICE_ADD client info: ecid=%016" PRIx64 " udid=%s\n", client->ecid, client->udid ? client->udid : "N/A");
		if (!client->udid && !client->ecid) {
			client->ecid = event->device_info->ecid;
		}
		if (client->ecid && event->device_info->ecid == client->ecid) {

			debug("locking device_event_mutex\n");
			mutex_lock(&client->device_event_mutex);
			switch (event->mode) {
				case IRECV_K_WTF_MODE:
					client->mode = MODE_WTF;
					break;
				case IRECV_K_DFU_MODE:
					client->mode = MODE_DFU;
					break;
				case IRECV_K_PORT_DFU_MODE:
					client->mode = MODE_PORTDFU;
					break;
				case IRECV_K_RECOVERY_MODE_1:
				case IRECV_K_RECOVERY_MODE_2:
				case IRECV_K_RECOVERY_MODE_3:
				case IRECV_K_RECOVERY_MODE_4:
					client->mode = MODE_RECOVERY;
					break;
				default:
					client->mode = MODE_UNKNOWN;
			}
<<<<<<< HEAD
			debug("%s: device %016" PRIx64 " (udid: %s) connected in %s mode\n", __func__, client->ecid, (client->udid) ? client->udid : "N/A", client->mode->string);
			debug("cond_signal(&client->device_event_cond) at %p\n", &client->device_event_cond);
=======
			logger(LL_DEBUG, "%s: device %016" PRIx64 " (udid: %s) connected in %s mode\n", __func__, client->ecid, (client->udid) ? client->udid : "N/A", client->mode->string);
			if (!client->device) {
				client->device = get_irecv_device(client);
			}
>>>>>>> eda43ac4
			cond_signal(&client->device_event_cond);
			mutex_unlock(&client->device_event_mutex);
		}
	} else if (event->type == IRECV_DEVICE_REMOVE) {
		info("irecv_event_cb IRECV_DEVICE_REMOVE event info: ecid=%016" PRIx64 " \n", event->device_info->ecid);
		info("irecv_event_cb IRECV_DEVICE_REMOVE client info: ecid=%016" PRIx64 " udid=%s\n", client->ecid, client->udid ? client->udid : "N/A");

		if (client->ecid && event->device_info->ecid == client->ecid) {
			mutex_lock(&client->device_event_mutex);
			client->mode = MODE_UNKNOWN;
			logger(LL_DEBUG, "%s: device %016" PRIx64 " (udid: %s) disconnected\n", __func__, client->ecid, (client->udid) ? client->udid : "N/A");
			if (event->mode == IRECV_K_PORT_DFU_MODE) {
				// We have to reset the ECID here if a port DFU device disconnects,
				// because when the device reconnects in a different mode, it will
				// have the actual device ECID and wouldn't get detected.
				client->ecid = 0;
			}
			info("cond_signal(&client->device_event_cond) at %p\n", &client->device_event_cond);
			cond_signal(&client->device_event_cond);
			mutex_unlock(&client->device_event_mutex);
		}
	}
	info("out") ;
}

int build_identity_check_components_in_ipsw(plist_t build_identity, ipsw_archive_t ipsw);


int assertRecoveryMode(struct idevicerestore_client_t* client)
{

	info("assertRecoveryMode\n");
	irecv_device_event_subscribe(&client->irecv_e_ctx, irecv_event_cb, client);

	idevice_event_subscribe(idevice_event_cb, client);
	client->idevice_e_ctx = idevice_event_cb;

	// check which mode the device is currently in so we know where to start
	mutex_lock(&client->device_event_mutex);
	if (client->mode == MODE_UNKNOWN) {
		cond_wait_timeout(&client->device_event_cond, &client->device_event_mutex, 10000);
		if (client->mode == MODE_UNKNOWN || (client->flags & FLAG_QUIT)) {
			mutex_unlock(&client->device_event_mutex);
			error("ERROR: assertRecovery Unable to discover device mode. Please make sure a device is attached.\n");
			return -1;
		}
	}
	mutex_unlock(&client->device_event_mutex);
	if (client->mode == MODE_NORMAL) {
		info("Device is in normal mode\n");
		info("Force recovery mode requested\n");
		info("Entering recovery mode...\n");
		if (normal_enter_recovery(client) < 0) {
			error("ERROR: Unable to place device into recovery mode from normal mode\n");
			if (client->tss)
				plist_free(client->tss);
			return -5;
		}
		return 1;
	}
	if (client->mode == MODE_RECOVERY) {
		info("Device is in recovery mode\n");
		return 0;
	}



	return 0;
}



int idevicerestore_start(struct idevicerestore_client_t* client)
{
	int tss_enabled = 0;
	int result = 0;

	if (!client) {
		return -1;
	}

	if ((client->flags & FLAG_LATEST) && (client->flags & FLAG_CUSTOM)) {
		logger(LL_ERROR, "FLAG_LATEST cannot be used with FLAG_CUSTOM.\n");
		return -1;
	}

	if (!client->ipsw && !(client->flags & FLAG_PWN) && !(client->flags & FLAG_LATEST)) {
		logger(LL_ERROR, "no ipsw file given\n");
		return -1;
	}

	if (client->debug_level > 0) {
		idevicerestore_debug = 1;
		if (client->debug_level > 1) {
			irecv_set_debug_level(1);
		}
		if (client->debug_level > 2) {
			idevice_set_debug_level(1);
		}
		tss_set_debug_level(client->debug_level);
	}

	progress_reset_tag();

	idevicerestore_progress(client, RESTORE_STEP_DETECT, 0.0);

	if (!client->irecv_e_ctx) {
		irecv_device_event_subscribe(&client->irecv_e_ctx, irecv_event_cb, client);
	}

	if (!client->idevice_e_ctx) {
		idevice_event_subscribe(idevice_event_cb, client);
		client->idevice_e_ctx = idevice_event_cb;
	}

	// check which mode the device is currently in so we know where to start
	mutex_lock(&client->device_event_mutex);
	while (client->mode == MODE_UNKNOWN) {
		info("Waiting for device to connect...\n");
		cond_wait_timeout(&client->device_event_cond, &client->device_event_mutex, 10000);
		info("Waiting over connected\n");
		if( (client->flags & FLAG_QUIT))
		{
			info("Quitting...\n");
			mutex_unlock(&client->device_event_mutex);
<<<<<<< HEAD
=======
			logger(LL_ERROR, "Unable to discover device mode. Please make sure a device is attached.\n");
>>>>>>> eda43ac4
			return -1;
		}
		if (client->mode == MODE_UNKNOWN) {
			mutex_unlock(&client->device_event_mutex);
			error("ERROR: idevicerestore_start: Unable to discover device mode. Please make sure a device is attached.\n");
	
		}
	}
	idevicerestore_progress(client, RESTORE_STEP_DETECT, 0.1);
	logger(LL_INFO, "Found device in %s mode\n", client->mode->string);
	mutex_unlock(&client->device_event_mutex);



	info("Found device  mode index %d \n", client->mode->index);
	if (client->mode == MODE_WTF) {
		unsigned int cpid = 0;

		if (dfu_client_new(client) != 0) {
			logger(LL_ERROR, "Could not open device in WTF mode\n");
			return -1;
		}
		if ((dfu_get_cpid(client, &cpid) < 0) || (cpid == 0)) {
			logger(LL_ERROR, "Could not get CPID for WTF mode device\n");
			dfu_client_free(client);
			return -1;
		}

		char wtfname[256];
		snprintf(wtfname, sizeof(wtfname), "Firmware/dfu/WTF.s5l%04xxall.RELEASE.dfu", cpid);
		void* wtftmp = NULL;
		size_t wtfsize = 0;

		// Prefer to get WTF file from the restore IPSW
		ipsw_extract_to_memory(client->ipsw, wtfname, &wtftmp, &wtfsize);
		if (!wtftmp) {
			// update version data (from cache, or apple if too old)
			load_version_data(client);

			// Download WTF IPSW
			char* s_wtfurl = NULL;
			plist_t wtfurl = plist_access_path(client->version_data, 7, "MobileDeviceSoftwareVersionsByVersion", "5", "RecoverySoftwareVersions", "WTF", "304218112", "5", "FirmwareURL");
			if (wtfurl && (plist_get_node_type(wtfurl) == PLIST_STRING)) {
				plist_get_string_val(wtfurl, &s_wtfurl);
			}
			if (!s_wtfurl) {
				logger(LL_INFO, "Using hardcoded x12220000_5_Recovery.ipsw URL\n");
				s_wtfurl = strdup("http://appldnld.apple.com.edgesuite.net/content.info.apple.com/iPhone/061-6618.20090617.Xse7Y/x12220000_5_Recovery.ipsw");
			}

			// make a local file name
			char* fnpart = strrchr(s_wtfurl, '/');
			if (!fnpart) {
				fnpart = (char*)"x12220000_5_Recovery.ipsw";
			} else {
				fnpart++;
			}
			struct stat fst;
			char wtfipsw[1024];
			if (client->cache_dir) {
				if (stat(client->cache_dir, &fst) < 0) {
					mkdir_with_parents(client->cache_dir, 0755);
				}
				strcpy(wtfipsw, client->cache_dir);
				strcat(wtfipsw, "/");
				strcat(wtfipsw, fnpart);
			} else {
				strcpy(wtfipsw, fnpart);
			}
			if (stat(wtfipsw, &fst) != 0) {
				download_to_file(s_wtfurl, wtfipsw, 0);
			}

			ipsw_archive_t wtf_ipsw = ipsw_open(wtfipsw);
			ipsw_extract_to_memory(wtf_ipsw, wtfname, &wtftmp, &wtfsize);
			ipsw_close(wtf_ipsw);
			if (!wtftmp) {
				logger(LL_ERROR, "Could not extract WTF\n");
			}
		}

		mutex_lock(&client->device_event_mutex);
		if (wtftmp) {
			if (dfu_send_buffer(client, wtftmp, wtfsize) != 0) {
				logger(LL_ERROR, "Could not send WTF...\n");
			}
		}
		dfu_client_free(client);

		free(wtftmp);

		cond_wait_timeout(&client->device_event_cond, &client->device_event_mutex, 10000);
		if (client->mode != MODE_DFU || (client->flags & FLAG_QUIT)) {
			mutex_unlock(&client->device_event_mutex);
			/* TODO: verify if it actually goes from 0x1222 -> 0x1227 */
			logger(LL_ERROR, "Failed to put device into DFU from WTF mode\n");
			return -1;
		}
		mutex_unlock(&client->device_event_mutex);
	}

	// discover the device type
	client->device = get_irecv_device(client);
	if (client->device == NULL) {
		logger(LL_ERROR, "Unable to discover device type\n");
		return -1;
	}
	if (client->ecid == 0) {
		logger(LL_ERROR, "Unable to determine ECID\n");
		return -1;
	}
	logger(LL_INFO, "ECID: %" PRIu64 "\n", client->ecid);

	idevicerestore_progress(client, RESTORE_STEP_DETECT, 0.2);
	logger(LL_INFO, "Identified device as %s, %s\n", client->device->hardware_model, client->device->product_type);

	if ((client->flags & FLAG_PWN) && (client->mode != MODE_DFU)) {
		logger(LL_ERROR, "you need to put your device into DFU mode to pwn it.\n");
		return -1;
	}

	if (client->mode == MODE_NORMAL) {
		plist_t pver = normal_get_lockdown_value(client, NULL, "ProductVersion");
		if (pver) {
			plist_get_string_val(pver, &client->device_version);
			plist_free(pver);
		}
		pver = normal_get_lockdown_value(client, NULL, "BuildVersion");
		if (pver) {
			plist_get_string_val(pver, &client->device_build);
			plist_free(pver);
		}
	}
	logger(LL_INFO, "Device Product Version: %s\n", (client->device_version) ? client->device_version : "N/A");
	logger(LL_INFO, "Device Product Build: %s\n", (client->device_build) ? client->device_build : "N/A");

	if (client->flags & FLAG_PWN) {
		recovery_client_free(client);

		if (client->mode != MODE_DFU) {
			logger(LL_ERROR, "Device needs to be in DFU mode for this option.\n");
			return -1;
		}

		logger(LL_INFO, "connecting to DFU\n");
		if (dfu_client_new(client) < 0) {
			return -1;
		}

		if (limera1n_is_supported(client->device)) {
			logger(LL_INFO, "exploiting with limera1n...\n");
			if (limera1n_exploit(client->device, &client->dfu->client) != 0) {
				logger(LL_ERROR, "limera1n exploit failed\n");
				dfu_client_free(client);
				return -1;
			}
			dfu_client_free(client);
			logger(LL_INFO, "Device should be in pwned DFU state now.\n");

			return 0;
		}
		else {
			dfu_client_free(client);
			logger(LL_ERROR, "This device is not supported by the limera1n exploit");
			return -1;
		}
	}

	if (client->flags & FLAG_LATEST) {
		char *fwurl = NULL;
		unsigned char fwsha1[20];
		unsigned char *p_fwsha1 = NULL;
		plist_t signed_fws = NULL;
		int res = ipsw_get_signed_firmwares(client->device->product_type, &signed_fws);
		if (res < 0) {
			logger(LL_ERROR, "Could not fetch list of signed firmwares.\n");
			return res;
		}
		uint32_t count = plist_array_get_size(signed_fws);
		if (count == 0) {
			plist_free(signed_fws);
			logger(LL_ERROR, "No firmwares are currently being signed for %s (REALLY?!)\n", client->device->product_type);
			return -1;
		}
		plist_t selected_fw = NULL;
		if (client->flags & FLAG_INTERACTIVE) {
			uint32_t i = 0;
			logger(LL_INFO, "The following firmwares are currently being signed for %s:\n", client->device->product_type);
			for (i = 0; i < count; i++) {
				plist_t fw = plist_array_get_item(signed_fws, i);
				plist_t p_version = plist_dict_get_item(fw, "version");
				plist_t p_build = plist_dict_get_item(fw, "buildid");
				logger(LL_INFO, "  [%d] %s (build %s)\n", i+1, plist_get_string_ptr(p_version, NULL), plist_get_string_ptr(p_build, NULL));
			}
			while (1) {
				char input[64];
				printf("Select the firmware you want to restore: ");
				fflush(stdout);
				fflush(stdin);
				get_user_input(input, 63, 0);
				if (*input == '\0') {
					plist_free(signed_fws);
					return -1;
				}
				if (client->flags & FLAG_QUIT) {
					return -1;
				}
				unsigned long selected = strtoul(input, NULL, 10);
				if (selected == 0 || selected > count) {
					printf("Invalid input value. Must be in range: 1..%u\n", count);
					continue;
				}
				selected_fw = plist_array_get_item(signed_fws, (uint32_t)selected-1);
				break;
			}
		} else {
			logger(LL_NOTICE, "Running non-interactively, automatically selecting latest available version\n");
			selected_fw = plist_array_get_item(signed_fws, 0);
		}
		if (!selected_fw) {
			logger(LL_ERROR, "failed to select latest firmware?!\n");
			plist_free(signed_fws);
			return -1;
		} else {
			plist_t p_version = plist_dict_get_item(selected_fw, "version");
			plist_t p_build = plist_dict_get_item(selected_fw, "buildid");
			logger(LL_NOTICE, "Selected firmware %s (build %s)\n", plist_get_string_ptr(p_version, NULL), plist_get_string_ptr(p_build, NULL));
			plist_t p_url = plist_dict_get_item(selected_fw, "url");
			plist_t p_sha1 = plist_dict_get_item(selected_fw, "sha1sum");
			char *s_sha1 = NULL;
			plist_get_string_val(p_url, &fwurl);
			plist_get_string_val(p_sha1, &s_sha1);
			if (strlen(s_sha1) == 40) {
				int i;
				int v;
				for (i = 0; i < 40; i+=2) {
					v = 0;
					sscanf(s_sha1+i, "%02x", &v);
					fwsha1[i/2] = (unsigned char)v;
				}
				p_fwsha1 = &fwsha1[0];
			} else {
				logger(LL_ERROR, "unexpected size of sha1sum\n");
			}
		}
		plist_free(signed_fws);

		if (!fwurl || !p_fwsha1) {
			logger(LL_ERROR, "Missing firmware URL or SHA1\n");
			return -1;
		}

		char* ipsw = NULL;
		res = ipsw_download_fw(fwurl, p_fwsha1, client->cache_dir, &ipsw);
		if (res != 0) {
			free(ipsw);
			return res;
		} else {
			client->ipsw = ipsw_open(ipsw);
			if (!client->ipsw) {
				logger(LL_ERROR, "Failed to open ipsw '%s'\n", ipsw);
				free(ipsw);
				return -1;
			}
			free(ipsw);
		}
	}
	idevicerestore_progress(client, RESTORE_STEP_DETECT, 0.6);

	if (client->flags & FLAG_NOACTION) {
		return 0;
	}

	// extract buildmanifest
	if (client->flags & FLAG_CUSTOM) {
		logger(LL_INFO, "Extracting Restore.plist from IPSW\n");
		if (ipsw_extract_restore_plist(client->ipsw, &client->build_manifest) < 0) {
			logger(LL_ERROR, "Unable to extract Restore.plist from %s. Firmware file might be corrupt.\n", client->ipsw->path);
			return -1;
		}
	} else {
		logger(LL_INFO, "Extracting BuildManifest from IPSW\n");
		if (ipsw_extract_build_manifest(client->ipsw, &client->build_manifest, &tss_enabled) < 0) {
			logger(LL_ERROR, "Unable to extract BuildManifest from %s. Firmware file might be corrupt.\n", client->ipsw->path);
			return -1;
		}
	}

	if (client->flags & FLAG_CUSTOM) {
		// prevent attempt to sign custom firmware
		tss_enabled = 0;
		logger(LL_INFO, "Custom firmware requested; TSS has been disabled.\n");
	}

	if (client->mode == MODE_RESTORE) {
		if (!(client->flags & FLAG_ALLOW_RESTORE_MODE)) {
			if (restore_reboot(client) < 0) {
				logger(LL_ERROR, "Unable to exit restore mode\n");
				return -2;
			}

			// we need to refresh the current mode again
			mutex_lock(&client->device_event_mutex);
			cond_wait_timeout(&client->device_event_cond, &client->device_event_mutex, 60000);
			if (client->mode == MODE_UNKNOWN || (client->flags & FLAG_QUIT)) {
				mutex_unlock(&client->device_event_mutex);
<<<<<<< HEAD
				error("ERROR: MODE_RESTORE Unable to discover device mode. Please make sure a device is attached.\n");
=======
				logger(LL_ERROR, "Unable to discover device mode. Please make sure a device is attached.\n");
>>>>>>> eda43ac4
				return -1;
			}
			logger(LL_INFO, "Found device in %s mode\n", client->mode->string);
			mutex_unlock(&client->device_event_mutex);
		}
	}

	if (client->mode == MODE_PORTDFU) {
		unsigned int pdfu_bdid = 0;
		unsigned int pdfu_cpid = 0;
		unsigned int prev = 0;

		if (dfu_get_bdid(client, &pdfu_bdid) < 0) {
			logger(LL_ERROR, "Failed to get bdid for Port DFU device!\n");
			return -1;
		}
		if (dfu_get_cpid(client, &pdfu_cpid) < 0) {
			logger(LL_ERROR, "Failed to get cpid for Port DFU device!\n");
			return -1;
		}
		if (dfu_get_prev(client, &prev) < 0) {
			logger(LL_ERROR, "Failed to get PREV for Port DFU device!\n");
			return -1;
		}

		unsigned char* pdfu_nonce = NULL;
		unsigned int pdfu_nsize = 0;
		if (dfu_get_portdfu_nonce(client, &pdfu_nonce, &pdfu_nsize) < 0) {
			logger(LL_ERROR, "Failed to get nonce for Port DFU device!\n");
			return -1;
		}

		plist_t build_identity = build_manifest_get_build_identity_for_model_with_variant(client->build_manifest, client->device->hardware_model, RESTORE_VARIANT_ERASE_INSTALL, 0);
		if (!build_identity) {
			logger(LL_ERROR, "ERORR: Failed to get build identity\n");
			return -1;
		}

		unsigned int b_pdfu_cpid = (unsigned int)plist_dict_get_uint(build_identity, "USBPortController1,ChipID");
		if (b_pdfu_cpid != pdfu_cpid) {
			logger(LL_ERROR, "cpid 0x%02x doesn't match USBPortController1,ChipID in build identity (0x%02x)\n", pdfu_cpid, b_pdfu_cpid);
			return -1;
		}
		unsigned int b_pdfu_bdid = (unsigned int)plist_dict_get_uint(build_identity, "USBPortController1,BoardID");
		if (b_pdfu_bdid != pdfu_bdid) {
			logger(LL_ERROR, "bdid 0x%x doesn't match USBPortController1,BoardID in build identity (0x%x)\n", pdfu_bdid, b_pdfu_bdid);
			return -1;
		}

		plist_t parameters = plist_new_dict();
		plist_dict_set_item(parameters, "@USBPortController1,Ticket", plist_new_bool(1));
		plist_dict_set_item(parameters, "USBPortController1,ECID", plist_new_int(client->ecid));
		plist_dict_copy_item(parameters, build_identity, "USBPortController1,BoardID", NULL);
		plist_dict_copy_item(parameters, build_identity, "USBPortController1,ChipID", NULL);
		plist_dict_copy_item(parameters, build_identity, "USBPortController1,SecurityDomain", NULL);
		plist_dict_set_item(parameters, "USBPortController1,SecurityMode", plist_new_bool(1));
		plist_dict_set_item(parameters, "USBPortController1,ProductionMode", plist_new_bool(1));
		int is_mac = plist_access_path(build_identity, 2, "Info", "MacOSVariant") != NULL;
		plist_t usbf = plist_access_path(build_identity, 2, "Manifest", "USBPortController1,USBFirmware");
		if (!usbf) {
			plist_free(parameters);
			logger(LL_ERROR, "Unable to find USBPortController1,USBFirmware in build identity\n");
			return -1;
		}
		plist_t p_fwpath = plist_access_path(usbf, 2, "Info", "Path");
		if (!p_fwpath) {
			plist_free(parameters);
			logger(LL_ERROR, "Unable to find path of USBPortController1,USBFirmware component\n");
			return -1;
		}
		const char* fwpath = plist_get_string_ptr(p_fwpath, NULL);
		if (!fwpath) {
			plist_free(parameters);
			logger(LL_ERROR, "Unable to get path of USBPortController1,USBFirmware component\n");
			return -1;
		}
		void* uarp_buf = NULL;
		size_t uarp_size = 0;
		if (ipsw_extract_to_memory(client->ipsw, fwpath, &uarp_buf, &uarp_size) < 0) {
			plist_free(parameters);
			logger(LL_ERROR, "Unable to extract '%s' from IPSW\n", fwpath);
			return -1;
		}
		usbf = plist_copy(usbf);
		plist_dict_remove_item(usbf, "Info");
		plist_dict_set_item(parameters, "USBPortController1,USBFirmware", usbf);
		plist_dict_set_item(parameters, "USBPortController1,Nonce", plist_new_data((const char*)pdfu_nonce, pdfu_nsize));

		plist_t request = tss_request_new(NULL);
		if (request == NULL) {
			plist_free(parameters);
			logger(LL_ERROR, "Unable to create TSS request\n");
			return -1;
		}
		plist_dict_merge(&request, parameters);
		plist_free(parameters);

		// send request and grab response
		plist_t response = tss_request_send(request, client->tss_url);
		plist_free(request);
		if (response == NULL) {
			logger(LL_ERROR, "Unable to send TSS request\n");
			return -1;
		}
		logger(LL_INFO, "Received USBPortController1,Ticket\n");

		logger(LL_INFO, "Creating Ace3Binary\n");
		void* ace3bin = NULL;
		size_t ace3bin_size = 0;
		if (ace3_create_binary(uarp_buf, uarp_size, pdfu_bdid, prev, response, &ace3bin, &ace3bin_size) < 0) {
			logger(LL_ERROR, "Could not create Ace3Binary\n");
			return -1;
		}
		plist_free(response);
		free(uarp_buf);

		if (idevicerestore_keep_pers) {
			write_file("Ace3Binary", ace3bin, ace3bin_size);
		}

		if (dfu_send_buffer_with_options(client, ace3bin, ace3bin_size, IRECV_SEND_OPT_DFU_NOTIFY_FINISH | IRECV_SEND_OPT_DFU_SMALL_PKT) < 0) {
			logger(LL_ERROR, "Could not send Ace3Buffer to device\n");
			return -1;
		}

		logger(LL_DEBUG, "Waiting for device to disconnect...\n");
		cond_wait_timeout(&client->device_event_cond, &client->device_event_mutex, 5000);
		if (client->mode != MODE_UNKNOWN || (client->flags & FLAG_QUIT)) {
			mutex_unlock(&client->device_event_mutex);

			if (!(client->flags & FLAG_QUIT)) {
				logger(LL_ERROR, "Device did not disconnect. Port DFU failed.\n");
			}
			return -2;
		}
		dfu_client_free(client);
		logger(LL_DEBUG, "Waiting for device to reconnect in DFU mode...\n");
		cond_wait_timeout(&client->device_event_cond, &client->device_event_mutex, 20000);
		if (client->mode != MODE_DFU || (client->flags & FLAG_QUIT)) {
			mutex_unlock(&client->device_event_mutex);
			if (!(client->flags & FLAG_QUIT)) {
				logger(LL_ERROR, "Device did not reconnect in DFU mode. Port DFU failed.\n");
				if (is_mac) {
					logger(LL_ERROR, "Make sure to use the correct USB port for this model, see https://support.apple.com/120694\n");
				}
			}
			return -2;
		}
		mutex_unlock(&client->device_event_mutex);

		if (client->flags & FLAG_NOACTION) {
			logger(LL_INFO, "Port DFU restore successful.\n");
			return 0;
		} else {
			logger(LL_INFO, "Port DFU restore successful. Continuing.\n");
		}
	}

	idevicerestore_progress(client, RESTORE_STEP_DETECT, 0.8);

	/* check if device type is supported by the given build manifest */
	if (build_manifest_check_compatibility(client->build_manifest, client->device->product_type) < 0) {
		logger(LL_ERROR, "Could not make sure this firmware is suitable for the current device. Refusing to continue.\n");
		return -1;
	}

	/* print iOS information from the manifest */
	build_manifest_get_version_information(client->build_manifest, client);

	logger(LL_INFO, "IPSW Product Version: %s\n", client->version);
	logger(LL_INFO, "IPSW Product Build: %s Major: %d\n", client->build, client->build_major);

	client->image4supported = is_image4_supported(client);
	logger(LL_INFO, "Device supports Image4: %s\n", (client->image4supported) ? "true" : "false");

	// choose whether this is an upgrade or a restore (default to upgrade)
	client->tss = NULL;
	plist_t build_identity = NULL;
	int build_identity_needs_free = 0;
	if (client->flags & FLAG_CUSTOM) {
		build_identity = plist_new_dict();
		build_identity_needs_free = 1;
		{
			plist_t node;
			plist_t comp;
			plist_t inf;
			plist_t manifest;

			char tmpstr[256];
			char p_all_flash[128];
			char lcmodel[8];
			strcpy(lcmodel, client->device->hardware_model);
			int x = 0;
			while (lcmodel[x]) {
				lcmodel[x] = tolower(lcmodel[x]);
				x++;
			}

			snprintf(p_all_flash, sizeof(p_all_flash), "Firmware/all_flash/all_flash.%s.%s", lcmodel, "production");
			strcpy(tmpstr, p_all_flash);
			strcat(tmpstr, "/manifest");

			// get all_flash file manifest
			char *files[16];
			void *fmanifest = NULL;
			size_t msize = 0;
			if (ipsw_extract_to_memory(client->ipsw, tmpstr, &fmanifest, &msize) < 0) {
				logger(LL_ERROR, "could not extract %s from IPSW\n", tmpstr);
				free(build_identity);
				return -1;
			}

			char *tok = strtok(fmanifest, "\r\n");
			int fc = 0;
			while (tok) {
				files[fc++] = strdup(tok);
				if (fc >= 16) {
					break;
				}
				tok = strtok(NULL, "\r\n");
			}
			free(fmanifest);

			manifest = plist_new_dict();

			for (x = 0; x < fc; x++) {
				inf = plist_new_dict();
				strcpy(tmpstr, p_all_flash);
				strcat(tmpstr, "/");
				strcat(tmpstr, files[x]);
				plist_dict_set_item(inf, "Path", plist_new_string(tmpstr));
				comp = plist_new_dict();
				plist_dict_set_item(comp, "Info", inf);
				const char* compname = get_component_name(files[x]);
				if (compname) {
					plist_dict_set_item(manifest, compname, comp);
					if (!strncmp(files[x], "DeviceTree", 10)) {
						plist_dict_set_item(manifest, "RestoreDeviceTree", plist_copy(comp));
					}
				} else {
					logger(LL_WARNING, "Unhandled component %s\n", files[x]);
					plist_free(comp);
				}
				free(files[x]);
				files[x] = NULL;
			}

			// add iBSS
			snprintf(tmpstr, sizeof(tmpstr), "Firmware/dfu/iBSS.%s.%s.dfu", lcmodel, "RELEASE");
			inf = plist_new_dict();
			plist_dict_set_item(inf, "Path", plist_new_string(tmpstr));
			comp = plist_new_dict();
			plist_dict_set_item(comp, "Info", inf);
			plist_dict_set_item(manifest, "iBSS", comp);

			// add iBEC
			snprintf(tmpstr, sizeof(tmpstr), "Firmware/dfu/iBEC.%s.%s.dfu", lcmodel, "RELEASE");
			inf = plist_new_dict();
			plist_dict_set_item(inf, "Path", plist_new_string(tmpstr));
			comp = plist_new_dict();
			plist_dict_set_item(comp, "Info", inf);
			plist_dict_set_item(manifest, "iBEC", comp);

			// add kernel cache
			plist_t kdict = NULL;

			node = plist_dict_get_item(client->build_manifest, "KernelCachesByTarget");
			if (node && (plist_get_node_type(node) == PLIST_DICT)) {
				char tt[4];
				strncpy(tt, lcmodel, 3);
				tt[3] = 0;
				kdict = plist_dict_get_item(node, tt);
			} else {
				// Populated in older iOS IPSWs
				kdict = plist_dict_get_item(client->build_manifest, "RestoreKernelCaches");
			}
			if (kdict && (plist_get_node_type(kdict) == PLIST_DICT)) {
				plist_t kc = plist_dict_get_item(kdict, "Release");
				if (kc && (plist_get_node_type(kc) == PLIST_STRING)) {
					inf = plist_new_dict();
					plist_dict_set_item(inf, "Path", plist_copy(kc));
					comp = plist_new_dict();
					plist_dict_set_item(comp, "Info", inf);
					plist_dict_set_item(manifest, "KernelCache", comp);
					plist_dict_set_item(manifest, "RestoreKernelCache", plist_copy(comp));
				}
			}

			// add ramdisk
			node = plist_dict_get_item(client->build_manifest, "RestoreRamDisks");
			if (node && (plist_get_node_type(node) == PLIST_DICT)) {
				plist_t rd = plist_dict_get_item(node, (client->flags & FLAG_ERASE) ? "User" : "Update");
				// if no "Update" ram disk entry is found try "User" ram disk instead
				if (!rd && !(client->flags & FLAG_ERASE)) {
					rd = plist_dict_get_item(node, "User");
					// also, set the ERASE flag since we actually change the restore variant
					client->flags |= FLAG_ERASE;
				}
				if (rd && (plist_get_node_type(rd) == PLIST_STRING)) {
					inf = plist_new_dict();
					plist_dict_set_item(inf, "Path", plist_copy(rd));
					comp = plist_new_dict();
					plist_dict_set_item(comp, "Info", inf);
					plist_dict_set_item(manifest, "RestoreRamDisk", comp);
				}
			}

			// add OS filesystem
			node = plist_dict_get_item(client->build_manifest, "SystemRestoreImages");
			if (!node) {
				logger(LL_ERROR, "missing SystemRestoreImages in Restore.plist\n");
			}
			plist_t os = plist_dict_get_item(node, "User");
			if (!os) {
				logger(LL_ERROR, "missing filesystem in Restore.plist\n");
			} else {
				inf = plist_new_dict();
				plist_dict_set_item(inf, "Path", plist_copy(os));
				comp = plist_new_dict();
				plist_dict_set_item(comp, "Info", inf);
				plist_dict_set_item(manifest, "OS", comp);
			}

			// add info
			inf = plist_new_dict();
			plist_dict_set_item(inf, "RestoreBehavior", plist_new_string((client->flags & FLAG_ERASE) ? "Erase" : "Update"));
			plist_dict_set_item(inf, "Variant", plist_new_string((client->flags & FLAG_ERASE) ? "Customer " RESTORE_VARIANT_ERASE_INSTALL : "Customer " RESTORE_VARIANT_UPGRADE_INSTALL));
			plist_dict_set_item(build_identity, "Info", inf);

			// finally add manifest
			plist_dict_set_item(build_identity, "Manifest", manifest);
		}
	} else if (client->restore_variant) {
		build_identity = build_manifest_get_build_identity_for_model_with_variant(client->build_manifest, client->device->hardware_model, client->restore_variant, 1);
	} else if (client->flags & FLAG_ERASE) {
		build_identity = build_manifest_get_build_identity_for_model_with_variant(client->build_manifest, client->device->hardware_model, RESTORE_VARIANT_ERASE_INSTALL, 0);
	} else {
		build_identity = build_manifest_get_build_identity_for_model_with_variant(client->build_manifest, client->device->hardware_model, RESTORE_VARIANT_UPGRADE_INSTALL, 0);
		if (!build_identity) {
			build_identity = build_manifest_get_build_identity_for_model(client->build_manifest, client->device->hardware_model);
		}
	}
	if (build_identity == NULL) {
		logger(LL_ERROR, "Unable to find a matching build identity\n");
		return -1;
	}

	client->macos_variant = build_manifest_get_build_identity_for_model_with_variant(client->build_manifest, client->device->hardware_model, RESTORE_VARIANT_MACOS_RECOVERY_OS, 1);

	/* print information about current build identity */
	build_identity_print_information(build_identity);

	if (client->macos_variant) {
		logger(LL_INFO, "Performing macOS restore\n");
	}

	if (client->mode == MODE_NORMAL && !(client->flags & FLAG_ERASE) && !(client->flags & FLAG_SHSHONLY)) {
		if (client->device_version && (compare_versions(client->device_version, client->version) > 0)) {
			if (client->flags & FLAG_INTERACTIVE) {
				char msgtext[512];
				snprintf(msgtext, 512, "You are trying to DOWNGRADE a %s device with an IPSW for %s while\n"
				    "trying to preserve the user data (Upgrade restore). This *might* work, but\n"
				    "there is a VERY HIGH chance it might FAIL BADLY with COMPLETE DATA LOSS.\n"
				    "If you want to take the risk (and have a backup of your important data!) you may continue.\n"
				    "You have been warned.\n", client->device_version, client->version);
				int pres = prompt_user("WARNING", msgtext);
				if (pres < 0) {
					client->flags |= FLAG_QUIT;
					return -1;
				}
			}
		}
	}

	if (client->flags & FLAG_ERASE && client->flags & FLAG_INTERACTIVE) {
		int pres = prompt_user(
		    "WARNING",
		    "You are about to perform an *ERASE* restore. ALL DATA on the target device will be IRREVERSIBLY DESTROYED. If you want to update your device without erasing the user data, cancel now and restart without -e or --erase command line switch.\n"
		);
		if (pres < 0) {
			client->flags |= FLAG_QUIT;
			return -1;
		}
#if 0
		char input[64];
		printf("################################ [ WARNING ] #################################\n"
		       "# You are about to perform an *ERASE* restore. ALL DATA on the target device #\n"
		       "# will be IRREVERSIBLY DESTROYED. If you want to update your device without  #\n"
		       "# erasing the user data, hit CTRL+C now and restart without -e or --erase    #\n"
		       "# command line switch.                                                       #\n"
		       "# If you want to continue with the ERASE, please type YES and press ENTER.   #\n"
		       "##############################################################################\n");
		while (1) {
			printf("> ");
			fflush(stdout);
			fflush(stdin);
			input[0] = '\0';
			get_user_input(input, 63, 0);
			if (client->flags & FLAG_QUIT) {
				return -1;
			}
			if (*input != '\0' && !strcmp(input, "YES")) {
				break;
			} else {
				printf("Invalid input. Please type YES or hit CTRL+C to abort.\n");
				continue;
			}
		}
#endif
	}

	idevicerestore_progress(client, RESTORE_STEP_PREPARE, 0.0);

	/* check if all components we need are actually there */
	logger(LL_INFO, "Checking IPSW for required components...\n");
	if (build_identity_check_components_in_ipsw(build_identity, client->ipsw) < 0) {
		logger(LL_ERROR, "Could not find all required components in IPSW %s\n", client->ipsw->path);
		return -1;
	}
	logger(LL_INFO, "All required components found in IPSW\n");

	/* Get OS (filesystem) name from build identity */
	char* os_path = NULL;
	if (build_identity_get_component_path(build_identity, "OS", &os_path) < 0) {
		logger(LL_ERROR, "Unable to get path for filesystem component\n");
		return -1;
	}

	/* check if IPSW has OS component 'stored' in ZIP archive, otherwise we need to extract it */
	int needs_os_extraction = 0;
	if (client->ipsw->zip) {
		ipsw_file_handle_t zfile = ipsw_file_open(client->ipsw, os_path);
		if (zfile) {
			if (!zfile->seekable) {
				needs_os_extraction = 1;
			}
			ipsw_file_close(zfile);
		}
	}

	if (needs_os_extraction && !(client->flags & FLAG_SHSHONLY)) {
		char* tmpf = NULL;
		struct stat st;
		if (client->cache_dir) {
			memset(&st, '\0', sizeof(struct stat));
			if (stat(client->cache_dir, &st) < 0) {
				mkdir_with_parents(client->cache_dir, 0755);
			}
			char* ipsw_basename = strdup(path_get_basename(client->ipsw->path));
			char* p = strrchr(ipsw_basename, '.');
			if (p && isalpha(*(p+1))) {
				*p = '\0';
			}
			tmpf = string_build_path(client->cache_dir, ipsw_basename, NULL);
			mkdir_with_parents(tmpf, 0755);
			free(tmpf);
			tmpf = string_build_path(client->cache_dir, ipsw_basename, os_path, NULL);
			free(ipsw_basename);
		} else {
			tmpf = get_temp_filename(NULL);
			client->delete_fs = 1;
		}

		/* check if we already have it extracted */
		uint64_t fssize = 0;
		ipsw_get_file_size(client->ipsw, os_path, &fssize);
		memset(&st, '\0', sizeof(struct stat));
		if (stat(tmpf, &st) == 0) {
			if ((fssize > 0) && ((uint64_t)st.st_size == fssize)) {
				logger(LL_INFO, "Using cached filesystem from '%s'\n", tmpf);
				client->filesystem = tmpf;
			}
		}

		if (!client->filesystem) {
			logger(LL_INFO, "Extracting filesystem from IPSW: %s\n", os_path);
			if (ipsw_extract_to_file_with_progress(client->ipsw, os_path, tmpf, 1) < 0) {
				logger(LL_ERROR, "Unable to extract filesystem from IPSW\n");
				logger(LL_INFO, "Removing %s\n", tmpf);
				unlink(tmpf);
				free(tmpf);
				return -1;
			}
			client->filesystem = tmpf;
		}
	}

	idevicerestore_progress(client, RESTORE_STEP_PREPARE, 0.2);

	/* retrieve shsh blobs if required */
	if (tss_enabled) {
		int stashbag_commit_required = 0;

		if (client->mode == MODE_NORMAL && !(client->flags & FLAG_ERASE) && !(client->flags & FLAG_SHSHONLY)) {
			plist_t node = normal_get_lockdown_value(client, NULL, "HasSiDP");
			uint8_t needs_preboard = 0;
			if (node && plist_get_node_type(node) == PLIST_BOOLEAN) {
				plist_get_bool_val(node, &needs_preboard);
			}
			if (needs_preboard) {
				logger(LL_INFO, "Checking if device requires stashbag...\n");
				plist_t manifest;
				if (get_preboard_manifest(client, build_identity, &manifest) < 0) {
					logger(LL_ERROR, "Unable to create preboard manifest.\n");
					return -1;
				}
				logger(LL_DEBUG, "creating stashbag...\n");
				int err = normal_handle_create_stashbag(client, manifest);
				if (err < 0) {
					if (err == -2) {
						logger(LL_ERROR, "Could not create stashbag (timeout).\n");
					} else {
						logger(LL_ERROR, "An error occurred while creating the stashbag.\n");
					}
					return -1;
				} else if (err == 1) {
					stashbag_commit_required = 1;
				}
				plist_free(manifest);
			}
		}

		if (client->build_major > 8) {
			unsigned char* nonce = NULL;
			unsigned int nonce_size = 0;
			if (get_ap_nonce(client, &nonce, &nonce_size) < 0) {
				/* the first nonce request with older firmware releases can fail and it's OK */
				logger(LL_NOTICE, "Unable to get nonce from device\n");
			}

			if (!client->nonce || (nonce_size != client->nonce_size) || (memcmp(nonce, client->nonce, nonce_size) != 0)) {
				if (client->nonce) {
					free(client->nonce);
				}
				client->nonce = nonce;
				client->nonce_size = nonce_size;
			} else {
				free(nonce);
			}
			if (client->mode == MODE_NORMAL) {
				plist_t ap_params = normal_get_lockdown_value(client, NULL, "ApParameters");
				if (ap_params) {
					if (!client->parameters) {
						client->parameters = plist_new_dict();
					}
					plist_dict_merge(&client->parameters, ap_params);
					plist_t p_sep_nonce = plist_dict_get_item(ap_params, "SepNonce");
					uint64_t sep_nonce_size = 0;
					const char* sep_nonce = plist_get_data_ptr(p_sep_nonce, &sep_nonce_size);
					logger(LL_INFO, "Getting SepNonce in normal mode... ");
					logger_dump_hex(LL_INFO, sep_nonce, sep_nonce_size);
					plist_free(ap_params);
				}
				plist_t req_nonce_slot = plist_access_path(build_identity, 2, "Info", "RequiresNonceSlot");
				if (req_nonce_slot) {
					plist_dict_set_item(client->parameters, "RequiresNonceSlot", plist_copy(req_nonce_slot));
				}
			}
		}

		if (client->flags & FLAG_QUIT) {
			return -1;
		}
		
		if (client->mode == MODE_RESTORE && client->root_ticket) {
			plist_t ap_ticket = plist_new_data((char*)client->root_ticket, client->root_ticket_len);
			if (!ap_ticket) {
				logger(LL_ERROR, "Failed to create ApImg4Ticket node value.\n");
				return -1;
			}
			client->tss = plist_new_dict();
			if (!client->tss) {
				logger(LL_ERROR, "Failed to create ApImg4Ticket node.\n");
				return -1;
			}
			plist_dict_set_item(client->tss, "ApImg4Ticket", ap_ticket);
		} else {
			if (get_tss_response(client, build_identity, &client->tss) < 0) {
				logger(LL_ERROR, "Unable to get SHSH blobs for this device\n");
				return -1;
			}
			if (client->macos_variant) {
				if (get_local_policy_tss_response(client, build_identity, &client->tss_localpolicy) < 0) {
					logger(LL_ERROR, "Unable to get SHSH blobs for this device (local policy)\n");
					return -1;
				}
				if (get_recoveryos_root_ticket_tss_response(client, build_identity, &client->tss_recoveryos_root_ticket) < 0) {
					logger(LL_ERROR, "Unable to get SHSH blobs for this device (recovery OS Root Ticket)\n");
					return -1;
				}
			} else {
				plist_t recovery_variant = plist_access_path(build_identity, 2, "Info", "RecoveryVariant");
				if (recovery_variant) {
					const char* recovery_variant_str = plist_get_string_ptr(recovery_variant, NULL);
					client->recovery_variant = build_manifest_get_build_identity_for_model_with_variant(client->build_manifest, client->device->hardware_model, recovery_variant_str, 1);
					if (!client->recovery_variant) {
						logger(LL_ERROR, "Variant '%s' not found in BuildManifest\n", recovery_variant_str);
						return -1;
					}
					if (get_tss_response(client, client->recovery_variant, &client->tss_recoveryos_root_ticket) < 0) {
						logger(LL_ERROR, "Unable to get SHSH blobs for this device (%s)\n", recovery_variant_str);
						return -1;
					}
				}
			}
		}

		if (stashbag_commit_required) {
			plist_t ticket = plist_dict_get_item(client->tss, "ApImg4Ticket");
			if (!ticket || plist_get_node_type(ticket) != PLIST_DATA) {
				logger(LL_ERROR, "Missing ApImg4Ticket in TSS response for stashbag commit\n");
				return -1;
			}
			logger(LL_INFO, "Committing stashbag...\n");
			int err = normal_handle_commit_stashbag(client, ticket);
			if (err < 0) {
				logger(LL_ERROR, "Could not commit stashbag (%d). Aborting.\n", err);
				return -1;
			}
		}
	}

	if (client->flags & FLAG_QUIT) {
		return -1;
	}
	if (client->flags & FLAG_SHSHONLY) {
		if (!tss_enabled) {
			logger(LL_INFO, "This device does not require a TSS record\n");
			return 0;
		}
		if (!client->tss) {
			logger(LL_ERROR, "could not fetch TSS record\n");
			return -1;
		} else {
			char *bin = NULL;
			uint32_t blen = 0;
			plist_to_bin(client->tss, &bin, &blen);
			if (bin) {
				char zfn[1024];
				if (client->cache_dir) {
					strcpy(zfn, client->cache_dir);
					strcat(zfn, "/shsh");
				} else {
					strcpy(zfn, "shsh");
				}
				mkdir_with_parents(zfn, 0755);
				snprintf(&zfn[0]+strlen(zfn), sizeof(zfn)-strlen(zfn), "/%" PRIu64 "-%s-%s.shsh", client->ecid, client->device->product_type, client->version);
				struct stat fst;
				if (stat(zfn, &fst) != 0) {
					gzFile zf = gzopen(zfn, "wb");
					gzwrite(zf, bin, blen);
					gzclose(zf);
					logger(LL_INFO, "SHSH saved to '%s'\n", zfn);
				} else {
					logger(LL_INFO, "SHSH '%s' already present.\n", zfn);
				}
				free(bin);
			} else {
				logger(LL_ERROR, "could not get TSS record data\n");
			}
			plist_free(client->tss);
			return 0;
		}
	}

	/* verify if we have tss records if required */
	if ((tss_enabled) && (client->tss == NULL)) {
		logger(LL_ERROR, "Unable to proceed without a TSS record.\n");
		return -1;
	}

	if ((tss_enabled) && client->tss) {
		/* fix empty dicts */
		fixup_tss(client->tss);
	}
	idevicerestore_progress(client, RESTORE_STEP_PREPARE, 0.25);
	if (client->flags & FLAG_QUIT) {
		return -1;
	}

	// if the device is in normal mode, place device into recovery mode
	if (client->mode == MODE_NORMAL) {
		logger(LL_INFO, "Entering recovery mode...\n");
		if (normal_enter_recovery(client) < 0) {
			logger(LL_ERROR, "Unable to place device into recovery mode from normal mode\n");
			if (client->tss)
				plist_free(client->tss);
			return -5;
		}
	}

	idevicerestore_progress(client, RESTORE_STEP_PREPARE, 0.3);
	if (client->flags & FLAG_QUIT) {
		return -1;
	}

	if (client->mode == MODE_DFU) {
		// if the device is in DFU mode, place it into recovery mode
		dfu_client_free(client);
		recovery_client_free(client);
		if ((client->flags & FLAG_CUSTOM) && limera1n_is_supported(client->device)) {
			logger(LL_INFO, "connecting to DFU\n");
			if (dfu_client_new(client) < 0) {
				return -1;
			}
			logger(LL_INFO, "exploiting with limera1n\n");
			if (limera1n_exploit(client->device, &client->dfu->client) != 0) {
				logger(LL_ERROR, "limera1n exploit failed\n");
				dfu_client_free(client);
				return -1;
			}
			dfu_client_free(client);
			logger(LL_INFO, "exploited\n");
		}
		if (dfu_enter_recovery(client, build_identity) < 0) {
			logger(LL_ERROR, "Unable to place device into recovery mode from DFU mode\n");
			if (client->tss)
				plist_free(client->tss);
			return -2;
		}
	} else if (client->mode == MODE_RECOVERY) {
		// device is in recovery mode
		if ((client->build_major > 8) && !(client->flags & FLAG_CUSTOM)) {
			if (!client->image4supported) {
				/* send ApTicket */
				if (recovery_send_ticket(client) < 0) {
					logger(LL_ERROR, "Unable to send APTicket\n");
					return -2;
				}
			}
		}

		mutex_lock(&client->device_event_mutex);

		/* now we load the iBEC */
		if (recovery_send_ibec(client, build_identity) < 0) {
			mutex_unlock(&client->device_event_mutex);
			logger(LL_ERROR, "Unable to send iBEC\n");
			return -2;
		}
		recovery_client_free(client);

		logger(LL_DEBUG, "Waiting for device to disconnect...\n");
		cond_wait_timeout(&client->device_event_cond, &client->device_event_mutex, 60000);
		int tries = 3 ;
		while(tries-- && (client->mode != MODE_UNKNOWN || (client->flags & FLAG_QUIT))) {
			debug("cond_wait_timeout retry\n");
			cond_wait_timeout(&client->device_event_cond, &client->device_event_mutex, 3000);
		}		
		if (client->mode != MODE_UNKNOWN || (client->flags & FLAG_QUIT)) {
			mutex_unlock(&client->device_event_mutex);

			if (!(client->flags & FLAG_QUIT)) {
				logger(LL_ERROR, "Device did not disconnect. Possibly invalid iBEC. Reset device and try again.\n");
			}
			return -2;
		}
		recovery_client_free(client);
<<<<<<< HEAD
		debug("Waiting for device to reconnect in recovery mode ...\n");
=======
		logger(LL_DEBUG, "Waiting for device to reconnect in recovery mode...\n");
>>>>>>> eda43ac4
		cond_wait_timeout(&client->device_event_cond, &client->device_event_mutex, 60000);
		tries = 3 ;
		while(tries-- && (client->mode != MODE_RECOVERY || (client->flags & FLAG_QUIT))) {
			debug("cond_wait_timeout retry\n");
			cond_wait_timeout(&client->device_event_cond, &client->device_event_mutex, 3000);
		}
		if (client->mode != MODE_RECOVERY || (client->flags & FLAG_QUIT)) {
			mutex_unlock(&client->device_event_mutex);
			if (!(client->flags & FLAG_QUIT)) {
				logger(LL_ERROR, "Device did not reconnect in recovery mode. Possibly invalid iBEC. Reset device and try again.\n");
			}
			return -2;
		}
		mutex_unlock(&client->device_event_mutex);
	}
	idevicerestore_progress(client, RESTORE_STEP_PREPARE, 0.5);
	if (client->flags & FLAG_QUIT) {
		return -1;
	}

	if (!client->image4supported && (client->build_major > 8)) {
		// we need another tss request with nonce.
		unsigned char* nonce = NULL;
		unsigned int nonce_size = 0;
		int nonce_changed = 0;
		if (get_ap_nonce(client, &nonce, &nonce_size) < 0) {
			logger(LL_ERROR, "Unable to get nonce from device!\n");
			recovery_send_reset(client);
			return -2;
		}

		if (!client->nonce || (nonce_size != client->nonce_size) || (memcmp(nonce, client->nonce, nonce_size) != 0)) {
			nonce_changed = 1;
			if (client->nonce) {
				free(client->nonce);
			}
			client->nonce = nonce;
			client->nonce_size = nonce_size;
		} else {
			free(nonce);
		}

		if (nonce_changed && !(client->flags & FLAG_CUSTOM)) {
			// Welcome iOS5. We have to re-request the TSS with our nonce.
			plist_free(client->tss);
			if (get_tss_response(client, build_identity, &client->tss) < 0) {
				logger(LL_ERROR, "Unable to get SHSH blobs for this device\n");
				return -1;
			}
			if (!client->tss) {
				logger(LL_ERROR, "can't continue without TSS\n");
				return -1;
			}
			fixup_tss(client->tss);
		}
	}
	idevicerestore_progress(client, RESTORE_STEP_PREPARE, 0.7);
	if (client->flags & FLAG_QUIT) {
		return -1;
	}

<<<<<<< HEAD

	int tries = 3 ;
	while(client->mode != MODE_RESTORE && tries--){

			// now finally do the magic to put the device into restore mode
		if (client->mode == MODE_RECOVERY) {
			if (recovery_enter_restore(client, build_identity) < 0) {
				error("ERROR: Unable to place device into restore mode\n");
				if (client->tss)
					plist_free(client->tss);
				return -2;
			}
=======
	// now finally do the magic to put the device into restore mode
	if (client->mode == MODE_RECOVERY) {
		if (recovery_enter_restore(client, build_identity) < 0) {
			logger(LL_ERROR, "Unable to place device into restore mode\n");
			if (client->tss)
				plist_free(client->tss);
			return -2;
>>>>>>> eda43ac4
		}
		idevicerestore_progress(client, RESTORE_STEP_PREPARE, 0.9);
		if (client->mode != MODE_RESTORE) {
			mutex_lock(&client->device_event_mutex);
			info("Waiting for device to enter restore mode...\n");
			cond_wait_timeout(&client->device_event_cond, &client->device_event_mutex, 180000);
			int tries = 13 ;
			while(tries-- && (client->mode != MODE_RESTORE || (client->flags & FLAG_QUIT))) {
				debug("cond_wait_timeout retry\n");
				cond_wait_timeout(&client->device_event_cond, &client->device_event_mutex, 3000);
			}
			if (client->mode != MODE_RESTORE || (client->flags & FLAG_QUIT)) {
				mutex_unlock(&client->device_event_mutex);
				error("ERROR: Device failed to enter restore mode.\n");
				if (client->mode == MODE_UNKNOWN) {
					error("Make sure that usbmuxd is running.\n");
				} else if (client->mode == MODE_RECOVERY) {
					error("Device reconnected in recovery mode, most likely image personalization failed.\n");
					if(tries){
						error("retrying") ;

<<<<<<< HEAD
					}
				}
				else 
				{
					return -1;

				}
				
=======
	if (client->mode != MODE_RESTORE) {
		mutex_lock(&client->device_event_mutex);
		logger(LL_INFO, "Waiting for device to enter restore mode...\n");
		cond_wait_timeout(&client->device_event_cond, &client->device_event_mutex, 300000);
		if (client->mode != MODE_RESTORE || (client->flags & FLAG_QUIT)) {
			mutex_unlock(&client->device_event_mutex);
			logger(LL_ERROR, "Device failed to enter restore mode.\n");
			if (client->mode == MODE_UNKNOWN) {
				logger(LL_ERROR, "Make sure that usbmuxd is running.\n");
			} else if (client->mode == MODE_RECOVERY || client->mode == MODE_DFU) {
				logger(LL_ERROR, "Device reconnected in %s mode, most likely image personalization failed.\n", client->mode->string);
>>>>>>> eda43ac4
			}
			mutex_unlock(&client->device_event_mutex);
		}




	}

	// device is finally in restore mode, let's do this
	if (client->mode == MODE_RESTORE) {
		if ((client->flags & FLAG_NO_RESTORE) != 0) {
			logger(LL_INFO, "Device is now in restore mode. Exiting as requested.\n");
			return 0;
		}
		client->ignore_device_add_events = 1;
		logger(LL_INFO, "About to restore device... \n");
		result = restore_device(client, build_identity);
		if (result < 0) {
			logger(LL_ERROR, "Unable to restore device\n");
			return result;
		}
	}
	/* special handling of older AppleTVs as they enter Recovery mode on boot when plugged in to USB */
	if ((strncmp(client->device->product_type, "AppleTV", 7) == 0) && (client->device->product_type[7] < '5')) {
		if (recovery_client_new(client) == 0) {
			if (recovery_set_autoboot(client, 1) == 0) {
				recovery_send_reset(client);
			} else {
				logger(LL_ERROR, "Setting auto-boot failed?!\n");
			}
		} else {
			logger(LL_ERROR, "Could not connect to device in recovery mode.\n");
		}
	}

	if (result == 0) {
		logger(LL_INFO, "DONE\n");
		idevicerestore_progress(client, RESTORE_NUM_STEPS-1, 1.0);
	} else {
		logger(LL_INFO, "RESTORE FAILED\n");
	}

	if (build_identity_needs_free)
		plist_free(build_identity);

	return result;
}

struct idevicerestore_client_t* idevicerestore_client_new(void)
{
	struct idevicerestore_client_t* client = (struct idevicerestore_client_t*) malloc(sizeof(struct idevicerestore_client_t));
	if (client == NULL) {
		logger(LL_ERROR, "Out of memory\n");
		return NULL;
	}
	memset(client, '\0', sizeof(struct idevicerestore_client_t));
	client->mode = MODE_UNKNOWN;
	mutex_init(&client->device_event_mutex);
	cond_init(&client->device_event_cond);
	return client;
}

void idevicerestore_client_free(struct idevicerestore_client_t* client)
{
	if (!client) {
		return;
	}

	if (client->irecv_e_ctx) {
		irecv_device_event_unsubscribe(client->irecv_e_ctx);
	}
	if (client->idevice_e_ctx) {
		idevice_event_unsubscribe();
	}
	cond_destroy(&client->device_event_cond);
	mutex_destroy(&client->device_event_mutex);

	if (client->tss_url) {
		free(client->tss_url);
	}
	if (client->version_data) {
		plist_free(client->version_data);
	}
	if (client->nonce) {
		free(client->nonce);
	}
	if (client->udid) {
		free(client->udid);
	}
	if (client->srnm) {
		free(client->srnm);
	}
	if (client->ipsw) {
		ipsw_close(client->ipsw);
	}
	if (client->filesystem) {
		if (client->delete_fs) {
			unlink(client->filesystem);
		}
		free(client->filesystem);
	}
	free(client->version);
	free(client->build);
	free(client->device_version);
	free(client->device_build);
	if (client->restore_boot_args) {
		free(client->restore_boot_args);
	}
	if (client->cache_dir) {
		free(client->cache_dir);
	}
	if (client->root_ticket) {
		free(client->root_ticket);
	}
	if (client->build_manifest) {
		plist_free(client->build_manifest);
	}
	if (client->firmware_preflight_info) {
		plist_free(client->firmware_preflight_info);
	}
	if (client->preflight_info) {
		plist_free(client->preflight_info);
	}
	free(client->restore_variant);
	free(client);
}

void idevicerestore_set_ecid(struct idevicerestore_client_t* client, uint64_t ecid)
{
	if (!client)
		return;
	client->ecid = ecid;
}

void idevicerestore_set_udid(struct idevicerestore_client_t* client, const char* udid)
{
	if (!client)
		return;
	if (client->udid) {
		free(client->udid);
		client->udid = NULL;
	}
	if (udid) {
		client->udid = strdup(udid);
	}
}

void idevicerestore_set_flags(struct idevicerestore_client_t* client, int flags)
{
	if (!client)
		return;
	client->flags = flags;
}

void idevicerestore_set_ipsw(struct idevicerestore_client_t* client, const char* path)
{
	if (!client)
		return;
	if (client->ipsw) {
		ipsw_close(client->ipsw);
		client->ipsw = NULL;
	}
	if (path) {
		client->ipsw = ipsw_open(path);
	}
}

void idevicerestore_set_cache_path(struct idevicerestore_client_t* client, const char* path)
{
	if (!client)
		return;
	if (client->cache_dir) {
		free(client->cache_dir);
		client->cache_dir = NULL;
	}
	if (path) {
		client->cache_dir = strdup(path);
	}
}

void idevicerestore_set_progress_callback(struct idevicerestore_client_t* client, idevicerestore_progress_cb_t cbfunc, void* userdata)
{
	if (!client)
		return;
	client->progress_cb = cbfunc;
	client->progress_cb_data = userdata;
}

#ifndef IDEVICERESTORE_NOMAIN
static struct idevicerestore_client_t* idevicerestore_client = NULL;

static void handle_signal(int sig)
{
	if (idevicerestore_client) {
		idevicerestore_client->flags |= FLAG_QUIT;
		global_quit_flag++;
		ipsw_cancel();
	}
}

void plain_progress_cb(int step, double step_progress, void* userdata)
{
	printf("progress: %u %f\n", step, step_progress);
	fflush(stdout);
	fflush(stderr);
}

<<<<<<< HEAD
int main(int argc, char* argv[]) {
	//setbuf(stdout, NULL);
	//setbuf(stderr, NULL);
=======
static void plain_progress_func(struct progress_info_entry** progress_info, int count)
{
	int i = 0;
	for (i = 0; i < count; i++) {
		if (!progress_info[i]) continue;
		printf("%s: %5.1f\n", progress_info[i]->label, progress_info[i]->progress);
		fflush(stdout);
	}
}

static void tty_print(enum loglevel level, const char* fmt, va_list ap)
{
	switch (level) {
		case 0:
			cprintf(FG_RED STYLE_BRIGHT);
			break;
		case 1:
			cprintf(FG_YELLOW STYLE_BRIGHT);
			break;
		case 2:
			cprintf(STYLE_BRIGHT);
			break;
		default:
			break;
	}

	cvfprintf(stdout, fmt, ap);

	cprintf(COLOR_RESET);
}

int main(int argc, char* argv[])
{
>>>>>>> eda43ac4
	int opt = 0;
	int optindex = 0;
	char* ipsw = NULL;
	int ipsw_info = 0;
	int result = 0;
	const char* logfile = NULL;

	logger_set_print_func(tty_print);

	struct idevicerestore_client_t* client = idevicerestore_client_new();
	if (client == NULL) {
		logger(LL_ERROR, "Could not create idevicerestore client\n");
		return EXIT_FAILURE;
	}

	idevicerestore_client = client;

#ifdef WIN32
	signal(SIGINT, handle_signal);
	signal(SIGTERM, handle_signal);
	signal(SIGABRT, handle_signal);
#else
	struct sigaction sa;
	memset(&sa, 0, sizeof(struct sigaction));
	sa.sa_handler = handle_signal;
	sigaction(SIGINT, &sa, NULL);
	sigaction(SIGTERM, &sa, NULL);
	sigaction(SIGQUIT, &sa, NULL);
	sa.sa_handler = SIG_IGN;
	sigaction(SIGPIPE, &sa, NULL);
#endif

	if (!isatty(fileno(stdin)) || !isatty(fileno(stdout))) {
		client->flags &= ~FLAG_INTERACTIVE;
	} else {
		client->flags |= FLAG_INTERACTIVE;
	}

	while ((opt = getopt_long(argc, argv, "dhcers:xtpli:u:nC:kyPRT:zv", longopts, &optindex)) > 0) {
		switch (opt) {
		case 'h':
			usage(argc, argv, 0);
			return EXIT_SUCCESS;

		case 'd':
			client->flags |= FLAG_DEBUG;
			client->debug_level++;
			if (client->debug_level > 0) {
				log_level = LL_DEBUG;
			}
			break;

		case 'e':
			client->flags |= FLAG_ERASE;
			break;

		case 'c':
			client->flags |= FLAG_CUSTOM;
			break;
		case 'r':
			client->flags |= FLAG_FORCE_RECOVERY;
			break;
		case 's': {
			if (!*optarg) {
				logger(LL_ERROR, "URL argument for --server must not be empty!\n");
				usage(argc, argv, 1);
				return EXIT_FAILURE;
			}
			char *baseurl = NULL;
			if (!strncmp(optarg, "http://", 7) && (strlen(optarg) > 7) && (optarg[7] != '/')) {
				baseurl = optarg+7;
			} else if (!strncmp(optarg, "https://", 8) && (strlen(optarg) > 8) && (optarg[8] != '/')) {
				baseurl = optarg+8;
			}
			if (baseurl) {
				char *p = strchr(baseurl, '/');
				if (!p || *(p+1) == '\0') {
					// no path component, add default path
					const char default_path[] = "/TSS/controller?action=2";
					size_t usize = strlen(optarg)+sizeof(default_path);
					char* newurl = malloc(usize);
					snprintf(newurl, usize, "%s%s", optarg, (p) ? default_path+1 : default_path);
					client->tss_url = newurl;
				} else {
					client->tss_url = strdup(optarg);
				}
			} else {
				logger(LL_ERROR, "URL argument for --server is invalid, must start with http:// or https://\n");
				usage(argc, argv, 1);
				return EXIT_FAILURE;
			}
		}
			break;

		case 'x':
			client->flags |= FLAG_EXCLUDE;
			break;

		case 'l':
			client->flags |= FLAG_LATEST;
			break;

		case 'i':
			if (optarg) {
				char* tail = NULL;
				client->ecid = strtoull(optarg, &tail, 0);
				if (tail && (tail[0] != '\0')) {
					client->ecid = 0;
				}
				if (client->ecid == 0) {
					logger(LL_ERROR, "Could not parse ECID from '%s'\n", optarg);
					return EXIT_FAILURE;
				}
			}
			break;

		case 'u':
			if (!*optarg) {
				logger(LL_ERROR, "UDID must not be empty!\n");
				usage(argc, argv, 1);
				return EXIT_FAILURE;
			}
			client->udid = strdup(optarg);
			break;

		case 't':
			client->flags |= FLAG_SHSHONLY;
			break;

		case 'k':
			idevicerestore_keep_pers = 1;
			break;

		case 'p':
			client->flags |= FLAG_PWN;
			break;

		case 'n':
			client->flags |= FLAG_NOACTION;
			break;

		case 'C':
			client->cache_dir = strdup(optarg);
			break;

		case 'y':
			client->flags &= ~FLAG_INTERACTIVE;
			break;

		case 'P':
			idevicerestore_set_progress_callback(client, plain_progress_cb, NULL);
			set_update_progress_func(plain_progress_func);
			set_progress_granularity(0.01); // 1% granularity
			break;

		case 'R':
			client->flags |= FLAG_ALLOW_RESTORE_MODE;
			break;

		case 'z':
			client->flags |= FLAG_NO_RESTORE;
			break;

		case 'v':
			printf("%s %s (libirecovery %s, libtatsu %s)\n", PACKAGE_NAME, PACKAGE_VERSION, irecv_version(), libtatsu_version());
			return EXIT_SUCCESS;

		case 'T': {
			size_t root_ticket_len = 0;
			unsigned char* root_ticket = NULL;
			if (read_file(optarg, (void**)&root_ticket, &root_ticket_len) != 0) {
				return EXIT_FAILURE;
			}
			client->root_ticket = root_ticket;
			client->root_ticket_len = (int)root_ticket_len;
			logger(LL_INFO, "Using ApTicket found at %s length %u\n", optarg, client->root_ticket_len);
			break;
		}

		case 'I':
			ipsw_info = 1;
			break;

		case 1:
			client->flags |= FLAG_IGNORE_ERRORS;
			break;

		case 2:
			free(client->restore_variant);
			client->restore_variant = strdup(optarg);
			break;

		case 3:
			if (!*optarg) {
				logger(LL_ERROR, "logfile must not be empty!\n");
				usage(argc, argv, 1);
				return EXIT_FAILURE;
			}
			logfile = optarg;
			break;

		default:
			usage(argc, argv, 1);
			return EXIT_FAILURE;
		}
	}













	if (ipsw_info) {
		if (argc-optind != 1) {
			logger(LL_ERROR, "--ipsw-info requires an IPSW path.\n");
			usage(argc, argv, 1);
			return EXIT_FAILURE;
		}
		return (ipsw_print_info(*(argv + optind)) == 0) ? EXIT_SUCCESS : EXIT_FAILURE;
	}

	if (((argc-optind) == 1) || (client->flags & FLAG_PWN) || (client->flags & FLAG_LATEST)) {
		argc -= optind;
		argv += optind;

		ipsw = argv[0];
	} else {
		usage(argc, argv, 1);
		return EXIT_FAILURE;
	}

	if ((client->flags & FLAG_LATEST) && (client->flags & FLAG_CUSTOM)) {
		logger(LL_ERROR, "You can't use --custom and --latest options at the same time.\n");
		return EXIT_FAILURE;
	}

	if (!logfile) {
		char logfn[256];
		int64_t timestamp = time(NULL);
		if (client->ecid) {
			snprintf(logfn, sizeof(logfn), "restore_%016" PRIx64 "_%" PRIi64 ".log", client->ecid, timestamp);
		} else if (client->udid) {
			snprintf(logfn, sizeof(logfn), "restore_%s_%" PRIi64 ".log", client->udid, timestamp);
		} else {
			snprintf(logfn, sizeof(logfn), "restore_%" PRIi64 ".log", timestamp);
		}
		logger_set_logfile(logfn);
	} else {
		logger_set_logfile(logfile);
	}

	logger(LL_INFO, "%s %s (libirecovery %s, libtatsu %s)\n", PACKAGE_NAME, PACKAGE_VERSION, irecv_version(), libtatsu_version());

	if (ipsw) {
		// verify if ipsw file exists
		client->ipsw = ipsw_open(ipsw);
		if (!client->ipsw) {
			logger(LL_ERROR, "Firmware file %s cannot be opened.\n", ipsw);
			return -1;
		}
		info("ipsw OK") ;

	}
	else {
		info("no ipsw") ;
	}








	curl_global_init(CURL_GLOBAL_ALL);

<<<<<<< HEAD

	// Handle force recovery mode if requested
	if (client->flags & FLAG_FORCE_RECOVERY) {
		info("flag force recover is on\n");
		int ret = assertRecoveryMode(client);
		if(ret==0){
			info("Device was already in recovery mode\n");
		}
		else if(ret==1){
			info("Device was not in recovery mode, but force recovery mode was requested\n");
		}
		else{
			info("Device is not in recovery mode\n");
			
		}
	
	}



=======
	client->flags |= FLAG_IN_PROGRESS;
>>>>>>> eda43ac4
	result = idevicerestore_start(client);
	client->flags &= ~FLAG_IN_PROGRESS;

	idevicerestore_client_free(client);

	curl_global_cleanup();

	return (result == 0) ? EXIT_SUCCESS : EXIT_FAILURE;
}
#endif

irecv_device_t get_irecv_device(struct idevicerestore_client_t *client)
{
	info("get_irecv_device");
	int mode = _MODE_UNKNOWN;

	if (client->mode) {
		mode = client->mode->index;
		info("get_irecv_device mode:%x",mode);
	}
	else {
		info("get_irecv_device NO mode");
	}

	switch (mode) {
	case _MODE_RESTORE:
		info("calling restore_get_irecv_device\n");
		return restore_get_irecv_device(client);

	case _MODE_NORMAL:
		info("calling normal_get_irecv_device\n");
		return normal_get_irecv_device(client);

	case _MODE_DFU:
	case _MODE_PORTDFU:
	case _MODE_RECOVERY:
		return dfu_get_irecv_device(client);

	default:
		return NULL;
	}
}

int is_image4_supported(struct idevicerestore_client_t* client)
{
	int res = 0;
	int mode = _MODE_UNKNOWN;

	if (client->mode) {
		mode = client->mode->index;
	}

	switch (mode) {
	case _MODE_NORMAL:
		res = normal_is_image4_supported(client);
		break;
	case _MODE_RESTORE:
		res = restore_is_image4_supported(client);
		break;
	case _MODE_DFU:
		res = dfu_is_image4_supported(client);
		break;
	case _MODE_RECOVERY:
		res = recovery_is_image4_supported(client);
		break;
	default:
		logger(LL_ERROR, "Device is in an invalid state\n");
		return 0;
	}
	return res;
}

int get_ap_nonce(struct idevicerestore_client_t* client, unsigned char** nonce, unsigned int* nonce_size)
{
	int mode = _MODE_UNKNOWN;

	*nonce = NULL;
	*nonce_size = 0;

	if (client->mode) {
		mode = client->mode->index;
	}

	switch (mode) {
	case _MODE_NORMAL:
		logger(LL_INFO, "Getting ApNonce in Normal mode... ");
		if (normal_get_ap_nonce(client, nonce, nonce_size) < 0) {
			logger(LL_INFO, "failed\n");
			return -1;
		}
		break;
	case _MODE_DFU:
		logger(LL_INFO, "Getting ApNonce in DFU mode... ");
		if (dfu_get_ap_nonce(client, nonce, nonce_size) < 0) {
			logger(LL_INFO, "failed\n");
			return -1;
		}
		break;
	case _MODE_RECOVERY:
		logger(LL_INFO, "Getting ApNonce in Recovery mode... ");
		if (recovery_get_ap_nonce(client, nonce, nonce_size) < 0) {
			logger(LL_INFO, "failed\n");
			return -1;
		}
		break;

	default:
		logger(LL_INFO, "Getting ApNonce failed\n");
		logger(LL_ERROR, "Device is in an invalid state\n");
		return -1;
	}

	logger_dump_hex(LL_INFO, *nonce, *nonce_size);

	return 0;
}

int get_sep_nonce(struct idevicerestore_client_t* client, unsigned char** nonce, unsigned int* nonce_size)
{
	int mode = _MODE_UNKNOWN;

	*nonce = NULL;
	*nonce_size = 0;

	if (client->mode) {
		mode = client->mode->index;
	}

	switch (mode) {
	case _MODE_NORMAL:
		logger(LL_INFO, "Getting SepNonce in normal mode... ");
		if (normal_get_sep_nonce(client, nonce, nonce_size) < 0) {
			logger(LL_INFO, "failed\n");
			return -1;
		}
		break;
	case _MODE_DFU:
		logger(LL_INFO, "Getting SepNonce in dfu mode... ");
		if (dfu_get_sep_nonce(client, nonce, nonce_size) < 0) {
			logger(LL_INFO, "failed\n");
			return -1;
		}
		break;
	case _MODE_RECOVERY:
		logger(LL_INFO, "Getting SepNonce in recovery mode... ");
		if (recovery_get_sep_nonce(client, nonce, nonce_size) < 0) {
			logger(LL_INFO, "failed\n");
			return -1;
		}
		break;

	default:
		logger(LL_INFO, "Getting SepNonce failed\n");
		logger(LL_ERROR, "Device is in an invalid state\n");
		return -1;
	}

	logger_dump_hex(LL_INFO, *nonce, *nonce_size);

	return 0;
}

plist_t build_manifest_get_build_identity_for_model_with_variant(plist_t build_manifest, const char *hardware_model, const char *variant, int exact)
{
	plist_t build_identities_array = plist_dict_get_item(build_manifest, "BuildIdentities");
	if (!build_identities_array || plist_get_node_type(build_identities_array) != PLIST_ARRAY) {
		logger(LL_ERROR, "Unable to find build identities node\n");
		return NULL;
	}

	uint32_t i;
	for (i = 0; i < plist_array_get_size(build_identities_array); i++) {
		plist_t ident = plist_array_get_item(build_identities_array, i);
		if (!ident || plist_get_node_type(ident) != PLIST_DICT) {
			continue;
		}
		plist_t info_dict = plist_dict_get_item(ident, "Info");
		if (!info_dict || plist_get_node_type(ident) != PLIST_DICT) {
			continue;
		}
		plist_t devclass = plist_dict_get_item(info_dict, "DeviceClass");
		if (!devclass || plist_get_node_type(devclass) != PLIST_STRING) {
			continue;
		}
		const char *str = plist_get_string_ptr(devclass, NULL);
		if (strcasecmp(str, hardware_model) != 0) {
			continue;
		}
		if (variant) {
			plist_t rvariant = plist_dict_get_item(info_dict, "Variant");
			if (!rvariant || plist_get_node_type(rvariant) != PLIST_STRING) {
				continue;
			}
			str = plist_get_string_ptr(rvariant, NULL);
			if (strcmp(str, variant) != 0) {
				/* if it's not a full match, let's try a partial match, but ignore "*Research*" */
				if (!exact && strstr(str, variant) && !strstr(str, "Research")) {
					return ident;
				}
				continue;
			} else {
				return ident;
			}
		} else {
			return ident;
		}
	}

	return NULL;
}

plist_t build_manifest_get_build_identity_for_model(plist_t build_manifest, const char *hardware_model)
{
	return build_manifest_get_build_identity_for_model_with_variant(build_manifest, hardware_model, NULL, 0);
}

int get_preboard_manifest(struct idevicerestore_client_t* client, plist_t build_identity, plist_t* manifest)
{
	plist_t request = NULL;
	*manifest = NULL;

	if (!client->image4supported) {
		return -1;
	}

	/* populate parameters */
	plist_t parameters = plist_new_dict();

	plist_t overrides = plist_new_dict();
	plist_dict_set_item(overrides, "@APTicket", plist_new_bool(1));
	plist_dict_set_item(overrides, "ApProductionMode", plist_new_uint(0));
	plist_dict_set_item(overrides, "ApSecurityDomain", plist_new_uint(1));

	plist_dict_set_item(parameters, "ApProductionMode", plist_new_bool(0));
	plist_dict_set_item(parameters, "ApSecurityMode", plist_new_bool(0));
	plist_dict_set_item(parameters, "ApSupportsImg4", plist_new_bool(1));

	tss_parameters_add_from_manifest(parameters, build_identity, true);

	/* create basic request */
	request = tss_request_new(NULL);
	if (request == NULL) {
		logger(LL_ERROR, "Unable to create TSS request\n");
		plist_free(parameters);
		return -1;
	}

	/* add common tags from manifest */
	if (tss_request_add_common_tags(request, parameters, overrides) < 0) {
		logger(LL_ERROR, "Unable to add common tags\n");
		plist_free(request);
		plist_free(parameters);
		return -1;
	}

	plist_dict_set_item(parameters, "_OnlyFWComponents", plist_new_bool(1));

	/* add tags from manifest */
	if (tss_request_add_ap_tags(request, parameters, NULL) < 0) {
		logger(LL_ERROR, "Unable to add ap tags\n");
		plist_free(request);
		plist_free(parameters);
		return -1;
	}

	plist_t local_manifest = NULL;
	int res = img4_create_local_manifest(request, build_identity, &local_manifest);

	*manifest = local_manifest;

	plist_free(request);
	plist_free(parameters);
	plist_free(overrides);

	return res;
}

int get_tss_response(struct idevicerestore_client_t* client, plist_t build_identity, plist_t* tss)
{
	plist_t request = NULL;
	plist_t response = NULL;
	*tss = NULL;

	if ((client->build_major <= 8) || (client->flags & FLAG_CUSTOM)) {
		logger(LL_ERROR, "checking for local shsh\n");

		/* first check for local copy */
		char zfn[1024];
		if (client->version) {
			if (client->cache_dir) {
				snprintf(zfn, sizeof(zfn), "%s/shsh/%" PRIu64 "-%s-%s.shsh", client->cache_dir, client->ecid, client->device->product_type, client->version);
			} else {
				snprintf(zfn, sizeof(zfn), "shsh/%" PRIu64 "-%s-%s.shsh", client->ecid, client->device->product_type, client->version);
			}
			struct stat fst;
			if (stat(zfn, &fst) == 0) {
				gzFile zf = gzopen(zfn, "rb");
				if (zf) {
					int blen = 0;
					int readsize = 16384;
					int bufsize = readsize;
					char* bin = (char*)malloc(bufsize);
					char* p = bin;
					do {
						int bytes_read = gzread(zf, p, readsize);
						if (bytes_read < 0) {
							logger(LL_ERROR, "Error reading gz compressed data\n");
							exit(EXIT_FAILURE);
						}
						blen += bytes_read;
						if (bytes_read < readsize) {
							if (gzeof(zf)) {
								bufsize += bytes_read;
								break;
							}
						}
						bufsize += readsize;
						bin = realloc(bin, bufsize);
						p = bin + blen;
					} while (!gzeof(zf));
					gzclose(zf);
					if (blen > 0) {
						if (memcmp(bin, "bplist00", 8) == 0) {
							plist_from_bin(bin, blen, tss);
						} else {
							plist_from_xml(bin, blen, tss);
						}
					}
					free(bin);
				}
			} else {
				logger(LL_ERROR, "no local file %s\n", zfn);
			}
		} else {
			logger(LL_ERROR, "No version found?!\n");
		}
	}

	if (*tss) {
		logger(LL_INFO, "Using cached SHSH\n");
		return 0;
	} else {
		logger(LL_INFO, "Trying to fetch new SHSH blob\n");
	}

	/* populate parameters */
	plist_t parameters = plist_new_dict();
	plist_dict_merge(&parameters, client->parameters);

	plist_dict_set_item(parameters, "ApECID", plist_new_uint(client->ecid));
	if (client->nonce) {
		plist_dict_set_item(parameters, "ApNonce", plist_new_data((const char*)client->nonce, client->nonce_size));
	}

	if (!plist_dict_get_item(parameters, "SepNonce")) {
		unsigned char* sep_nonce = NULL;
		unsigned int sep_nonce_size = 0;
		get_sep_nonce(client, &sep_nonce, &sep_nonce_size);
		if (sep_nonce) {
			plist_dict_set_item(parameters, "ApSepNonce", plist_new_data((const char*)sep_nonce, sep_nonce_size));
			free(sep_nonce);
		}
	}

	plist_dict_set_item(parameters, "ApProductionMode", plist_new_bool(1));
	if (client->image4supported) {
		plist_dict_set_item(parameters, "ApSecurityMode", plist_new_bool(1));
		plist_dict_set_item(parameters, "ApSupportsImg4", plist_new_bool(1));
	} else {
		plist_dict_set_item(parameters, "ApSupportsImg4", plist_new_bool(0));
	}

	tss_parameters_add_from_manifest(parameters, build_identity, true);

	/* create basic request */
	request = tss_request_new(NULL);
	if (request == NULL) {
		logger(LL_ERROR, "Unable to create TSS request\n");
		plist_free(parameters);
		return -1;
	}

	/* add common tags from manifest */
	if (tss_request_add_common_tags(request, parameters, NULL) < 0) {
		logger(LL_ERROR, "Unable to add common tags to TSS request\n");
		plist_free(request);
		plist_free(parameters);
		return -1;
	}

	/* add tags from manifest */
	if (tss_request_add_ap_tags(request, parameters, NULL) < 0) {
		logger(LL_ERROR, "Unable to add common tags to TSS request\n");
		plist_free(request);
		plist_free(parameters);
		return -1;
	}

	if (client->image4supported) {
		/* add personalized parameters */
		if (tss_request_add_ap_img4_tags(request, parameters) < 0) {
			logger(LL_ERROR, "Unable to add img4 tags to TSS request\n");
			plist_free(request);
			plist_free(parameters);
			return -1;
		}
	} else {
		/* add personalized parameters */
		if (tss_request_add_ap_img3_tags(request, parameters) < 0) {
			logger(LL_ERROR, "Unable to add img3 tags to TSS request\n");
			plist_free(request);
			plist_free(parameters);
			return -1;
		}
	}

	if (client->mode == MODE_NORMAL) {
		/* normal mode; request baseband ticket aswell */
		plist_t pinfo = NULL;
		normal_get_firmware_preflight_info(client, &pinfo);


	
		if(pinfo){
			char *xml = NULL;
			uint32_t xlen = 0;
			plist_to_xml(pinfo, &xml, &xlen);
			info("normal_get_firmware_preflight_info pinfo");
			info("%s",xml);
			free(xml);
			
		}
		else{
			info("normal_get_firmware_preflight_info pinfo null");
		}
		
	
	



		if (pinfo) {
			plist_dict_copy_data(parameters, pinfo, "BbNonce", "Nonce");
			plist_dict_copy_uint(parameters, pinfo, "BbChipID", "ChipID");
			plist_dict_copy_uint(parameters, pinfo, "BbGoldCertId", "CertID");
			plist_dict_copy_data(parameters, pinfo, "BbSNUM", "ChipSerialNo");

			if(parameters){
				char *xml = NULL;
				uint32_t xlen = 0;
				plist_to_xml(parameters, &xml, &xlen);
				info("tss_request_add_baseband_tags parameters");
				info("%s",xml);
				free(xml);
			
			}
			if (plist_dict_get_item(parameters, "BbSNUM")) {
				/* add baseband parameters */
				tss_request_add_baseband_tags(request, parameters, NULL);

				plist_dict_copy_uint(parameters, pinfo, "eUICC,ChipID", "EUICCChipID");
				if (plist_dict_get_uint(parameters, "eUICC,ChipID") >= 5) {
					plist_dict_copy_data(parameters, pinfo, "eUICC,EID", "EUICCCSN");
					plist_dict_copy_data(parameters, pinfo, "eUICC,RootKeyIdentifier", "EUICCCertIdentifier");
					plist_dict_copy_data(parameters, pinfo, "EUICCGoldNonce", NULL);
					plist_dict_copy_data(parameters, pinfo, "EUICCMainNonce", NULL);

					/* add vinyl parameters */
					tss_request_add_vinyl_tags(request, parameters, NULL);
				}
			}
		
		}
		client->firmware_preflight_info = pinfo;
		pinfo = NULL;

		normal_get_preflight_info(client, &pinfo);
		client->preflight_info = pinfo;
	}

	/* send request and grab response */
	response = tss_request_send(request, client->tss_url);
	if (response == NULL) {
		logger(LL_INFO, "ERROR: Unable to send TSS request\n");
		plist_free(request);
		plist_free(parameters);
		return -1;
	}

	logger(LL_INFO, "Received SHSH blobs\n");

	plist_free(request);
	plist_free(parameters);

	*tss = response;

	return 0;
}

int get_recoveryos_root_ticket_tss_response(struct idevicerestore_client_t* client, plist_t build_identity, plist_t* tss)
{
	plist_t request = NULL;
	plist_t response = NULL;
	*tss = NULL;

	/* populate parameters */
	plist_t parameters = plist_new_dict();

	/* ApECID */
	plist_dict_set_item(parameters, "ApECID", plist_new_uint(client->ecid));
	plist_dict_set_item(parameters, "Ap,LocalBoot", plist_new_bool(0));

	/* ApNonce */
	if (client->nonce) {
		plist_dict_set_item(parameters, "ApNonce", plist_new_data((const char*)client->nonce, client->nonce_size));
	}
	unsigned char* sep_nonce = NULL;
	unsigned int sep_nonce_size = 0;
	get_sep_nonce(client, &sep_nonce, &sep_nonce_size);

	/* ApSepNonce */
	if (sep_nonce) {
		plist_dict_set_item(parameters, "ApSepNonce", plist_new_data((const char*)sep_nonce, sep_nonce_size));
		free(sep_nonce);
	}

	/* ApProductionMode */
	plist_dict_set_item(parameters, "ApProductionMode", plist_new_bool(1));

	/* ApSecurityMode */
	if (client->image4supported) {
		plist_dict_set_item(parameters, "ApSecurityMode", plist_new_bool(1));
		plist_dict_set_item(parameters, "ApSupportsImg4", plist_new_bool(1));
	} else {
		plist_dict_set_item(parameters, "ApSupportsImg4", plist_new_bool(0));
	}

	tss_parameters_add_from_manifest(parameters, build_identity, true);

	/* create basic request */
	/* Adds @HostPlatformInfo, @VersionInfo, @UUID */
	request = tss_request_new(NULL);
	if (request == NULL) {
		logger(LL_ERROR, "Unable to create TSS request\n");
		plist_free(parameters);
		return -1;
	}

	/* add common tags from manifest */
	/* Adds Ap,OSLongVersion, ApNonce, @ApImg4Ticket */
	if (tss_request_add_ap_img4_tags(request, parameters) < 0) {
		logger(LL_ERROR, "Unable to add AP IMG4 tags to TSS request\n");
		plist_free(request);
		plist_free(parameters);
		return -1;
	}

	/* add AP tags from manifest */
	if (tss_request_add_common_tags(request, parameters, NULL) < 0) {
		logger(LL_ERROR, "Unable to add common tags to TSS request\n");
		plist_free(request);
		plist_free(parameters);
		return -1;
	}

	/* add AP tags from manifest */
	/* Fills digests & co */
	if (tss_request_add_ap_recovery_tags(request, parameters, NULL) < 0) {
		logger(LL_ERROR, "Unable to add common tags to TSS request\n");
		plist_free(request);
		plist_free(parameters);
		return -1;
	}

	/* send request and grab response */
	response = tss_request_send(request, client->tss_url);
	if (response == NULL) {
		logger(LL_INFO, "ERROR: Unable to send TSS request\n");
		plist_free(request);
		plist_free(parameters);
		return -1;
	}
	// request_add_ap_tags

	logger(LL_INFO, "Received SHSH blobs\n");

	plist_free(request);
	plist_free(parameters);

	*tss = response;

	return 0;
}

int get_recovery_os_local_policy_tss_response(
				struct idevicerestore_client_t* client,
				plist_t build_identity,
				plist_t* tss,
				plist_t args)
{
	plist_t request = NULL;
	plist_t response = NULL;
	*tss = NULL;

	/* populate parameters */
	plist_t parameters = plist_new_dict();
	plist_dict_set_item(parameters, "ApECID", plist_new_uint(client->ecid));
	plist_dict_set_item(parameters, "Ap,LocalBoot", plist_new_bool(1));

	plist_dict_set_item(parameters, "ApProductionMode", plist_new_bool(1));
	if (client->image4supported) {
		plist_dict_set_item(parameters, "ApSecurityMode", plist_new_bool(1));
		plist_dict_set_item(parameters, "ApSupportsImg4", plist_new_bool(1));
	} else {
		plist_dict_set_item(parameters, "ApSupportsImg4", plist_new_bool(0));
	}

	tss_parameters_add_from_manifest(parameters, build_identity, true);

	// Add Ap,LocalPolicy
	uint8_t digest[SHA384_DIGEST_LENGTH];
	sha384(lpol_file, lpol_file_length, digest);
	plist_t lpol = plist_new_dict();
	plist_dict_set_item(lpol, "Digest", plist_new_data((char*)digest, SHA384_DIGEST_LENGTH));
	plist_dict_set_item(lpol, "Trusted", plist_new_bool(1));
	plist_dict_set_item(parameters, "Ap,LocalPolicy", lpol);

	plist_dict_copy_data(parameters, args, "Ap,NextStageIM4MHash", NULL);
	plist_dict_copy_data(parameters, args, "Ap,RecoveryOSPolicyNonceHash", NULL);

	plist_t vol_uuid_node = plist_dict_get_item(args, "Ap,VolumeUUID");
	char* vol_uuid_str = NULL;
	plist_get_string_val(vol_uuid_node, &vol_uuid_str);
	unsigned int vuuid[16];
	unsigned char vol_uuid[16];
	if (sscanf(vol_uuid_str, "%02x%02x%02x%02x-%02x%02x-%02x%02x-%02x%02x-%02x%02x%02x%02x%02x%02x", &vuuid[0], &vuuid[1], &vuuid[2], &vuuid[3], &vuuid[4], &vuuid[5], &vuuid[6], &vuuid[7], &vuuid[8], &vuuid[9], &vuuid[10], &vuuid[11], &vuuid[12], &vuuid[13], &vuuid[14], &vuuid[15]) != 16) {
		logger(LL_ERROR, "Failed to parse Ap,VolumeUUID (%s)\n", vol_uuid_str);
		free(vol_uuid_str);
		return -1;
	}
	free(vol_uuid_str);
	int i;
	for (i = 0; i < 16; i++) {
		vol_uuid[i] = (unsigned char)vuuid[i];
	}
	plist_dict_set_item(parameters, "Ap,VolumeUUID", plist_new_data((char*)vol_uuid, 16));

	/* create basic request */
	request = tss_request_new(NULL);
	if (request == NULL) {
		logger(LL_ERROR, "Unable to create TSS request\n");
		plist_free(parameters);
		return -1;
	}

	/* add common tags from manifest */
	if (tss_request_add_local_policy_tags(request, parameters) < 0) {
		logger(LL_ERROR, "Unable to add common tags to TSS request\n");
		plist_free(request);
		plist_free(parameters);
		return -1;
	}

	/* send request and grab response */
	response = tss_request_send(request, client->tss_url);
	if (response == NULL) {
		logger(LL_INFO, "ERROR: Unable to send TSS request\n");
		plist_free(request);
		plist_free(parameters);
		return -1;
	}

	logger(LL_INFO, "Received SHSH blobs\n");

	plist_free(request);
	plist_free(parameters);

	*tss = response;

	return 0;
}

int get_local_policy_tss_response(struct idevicerestore_client_t* client, plist_t build_identity, plist_t* tss)
{
	plist_t request = NULL;
	plist_t response = NULL;
	*tss = NULL;

	/* populate parameters */
	plist_t parameters = plist_new_dict();
	plist_dict_set_item(parameters, "ApECID", plist_new_uint(client->ecid));
	plist_dict_set_item(parameters, "Ap,LocalBoot", plist_new_bool(0));
	if (client->nonce) {
		plist_dict_set_item(parameters, "ApNonce", plist_new_data((const char*)client->nonce, client->nonce_size));
	}
	unsigned char* sep_nonce = NULL;
	unsigned int sep_nonce_size = 0;
	get_sep_nonce(client, &sep_nonce, &sep_nonce_size);

	if (sep_nonce) {
		plist_dict_set_item(parameters, "ApSepNonce", plist_new_data((const char*)sep_nonce, sep_nonce_size));
		free(sep_nonce);
	}

	plist_dict_set_item(parameters, "ApProductionMode", plist_new_bool(1));
	if (client->image4supported) {
		plist_dict_set_item(parameters, "ApSecurityMode", plist_new_bool(1));
		plist_dict_set_item(parameters, "ApSupportsImg4", plist_new_bool(1));
	} else {
		plist_dict_set_item(parameters, "ApSupportsImg4", plist_new_bool(0));
	}

	tss_parameters_add_from_manifest(parameters, build_identity, true);

	// Add Ap,LocalPolicy
	uint8_t digest[SHA384_DIGEST_LENGTH];
	sha384(lpol_file, lpol_file_length, digest);
	plist_t lpol = plist_new_dict();
	plist_dict_set_item(lpol, "Digest", plist_new_data((char*)digest, SHA384_DIGEST_LENGTH));
	plist_dict_set_item(lpol, "Trusted", plist_new_bool(1));
	plist_dict_set_item(parameters, "Ap,LocalPolicy", lpol);

	// Add Ap,NextStageIM4MHash
	// Get previous TSS ticket
	uint8_t* ticket = NULL;
	uint32_t ticket_length = 0;
	tss_response_get_ap_img4_ticket(client->tss, &ticket, &ticket_length);
	// Hash it and add it as Ap,NextStageIM4MHash
	uint8_t hash[SHA384_DIGEST_LENGTH];
	sha384(ticket, ticket_length, hash);
	plist_dict_set_item(parameters, "Ap,NextStageIM4MHash", plist_new_data((char*)hash, SHA384_DIGEST_LENGTH));

	/* create basic request */
	request = tss_request_new(NULL);
	if (request == NULL) {
		logger(LL_ERROR, "Unable to create TSS request\n");
		plist_free(parameters);
		return -1;
	}

	/* add common tags from manifest */
	if (tss_request_add_local_policy_tags(request, parameters) < 0) {
		logger(LL_ERROR, "Unable to add common tags to TSS request\n");
		plist_free(request);
		plist_free(parameters);
		return -1;
	}

	/* send request and grab response */
	response = tss_request_send(request, client->tss_url);
	if (response == NULL) {
		logger(LL_INFO, "ERROR: Unable to send TSS request\n");
		plist_free(request);
		plist_free(parameters);
		return -1;
	}

	logger(LL_INFO, "Received SHSH blobs\n");

	plist_free(request);
	plist_free(parameters);

	*tss = response;

	return 0;
}

void fixup_tss(plist_t tss)
{
	plist_t node;
	plist_t node2;
	node = plist_dict_get_item(tss, "RestoreLogo");
	if (node && (plist_get_node_type(node) == PLIST_DICT) && (plist_dict_get_size(node) == 0)) {
		node2 = plist_dict_get_item(tss, "AppleLogo");
		if (node2 && (plist_get_node_type(node2) == PLIST_DICT)) {
			plist_dict_remove_item(tss, "RestoreLogo");
			plist_dict_set_item(tss, "RestoreLogo", plist_copy(node2));
		}
	}
	node = plist_dict_get_item(tss, "RestoreDeviceTree");
	if (node && (plist_get_node_type(node) == PLIST_DICT) && (plist_dict_get_size(node) == 0)) {
		node2 = plist_dict_get_item(tss, "DeviceTree");
		if (node2 && (plist_get_node_type(node2) == PLIST_DICT)) {
			plist_dict_remove_item(tss, "RestoreDeviceTree");
			plist_dict_set_item(tss, "RestoreDeviceTree", plist_copy(node2));
		}
	}
	node = plist_dict_get_item(tss, "RestoreKernelCache");
	if (node && (plist_get_node_type(node) == PLIST_DICT) && (plist_dict_get_size(node) == 0)) {
		node2 = plist_dict_get_item(tss, "KernelCache");
		if (node2 && (plist_get_node_type(node2) == PLIST_DICT)) {
			plist_dict_remove_item(tss, "RestoreKernelCache");
			plist_dict_set_item(tss, "RestoreKernelCache", plist_copy(node2));
		}
	}
}

int build_manifest_get_identity_count(plist_t build_manifest)
{
	// fetch build identities array from BuildManifest
	plist_t build_identities_array = plist_dict_get_item(build_manifest, "BuildIdentities");
	if (!build_identities_array || plist_get_node_type(build_identities_array) != PLIST_ARRAY) {
		logger(LL_ERROR, "Unable to find build identities node\n");
		return -1;
	}
	return plist_array_get_size(build_identities_array);
}

int extract_component(ipsw_archive_t ipsw, const char* path, void** component_data, size_t* component_size)
{
	char* component_name = NULL;
	if (!ipsw || !path || !component_data || !component_size) {
		return -1;
	}

	component_name = strrchr(path, '/');
	if (component_name != NULL)
		component_name++;
	else
		component_name = (char*) path;

	logger(LL_INFO, "Extracting %s (%s)...\n", component_name, path);
	if (ipsw_extract_to_memory(ipsw, path, component_data, component_size) < 0) {
		logger(LL_ERROR, "Unable to extract %s from %s\n", component_name, ipsw->path);
		return -1;
	}

	return 0;
}

int personalize_component(struct idevicerestore_client_t* client, const char *component_name, const void* component_data, size_t component_size, plist_t tss_response, void** personalized_component, size_t* personalized_component_size)
{
	void* component_blob = NULL;
	void* stitched_component = NULL;
	size_t stitched_component_size = 0;

	if (tss_response && plist_dict_get_item(tss_response, "ApImg4Ticket")) {
		/* stitch ApImg4Ticket into IMG4 file */
		img4_stitch_component(component_name, component_data, component_size, client->parameters, tss_response, &stitched_component, &stitched_component_size);
	} else {
		/* try to get blob for current component from tss response */
		if (tss_response && tss_response_get_blob_by_entry(tss_response, component_name, (unsigned char**)&component_blob) < 0) {
			logger(LL_DEBUG, "NOTE: No SHSH blob found for component %s\n", component_name);
		}

		if (component_blob != NULL) {
			if (img3_stitch_component(component_name, component_data, component_size, component_blob, 64, &stitched_component, &stitched_component_size) < 0) {
				logger(LL_ERROR, "Unable to replace %s IMG3 signature\n", component_name);
				free(component_blob);
				return -1;
			}
		} else {
			logger(LL_INFO, "Not personalizing component %s...\n", component_name);
			stitched_component = (unsigned char*)malloc(component_size);
			if (stitched_component) {
				stitched_component_size = component_size;
				memcpy(stitched_component, component_data, component_size);
			}
		}
	}
	free(component_blob);

	if (idevicerestore_keep_pers) {
		write_file(component_name, stitched_component, stitched_component_size);
	}

	*personalized_component = stitched_component;
	*personalized_component_size = stitched_component_size;
	return 0;
}

int build_manifest_check_compatibility(plist_t build_manifest, const char* product)
{
	int res = -1;
	plist_t node = plist_dict_get_item(build_manifest, "SupportedProductTypes");
	if (!node || (plist_get_node_type(node) != PLIST_ARRAY)) {
		logger(LL_DEBUG, "%s: ERROR: SupportedProductTypes key missing\n", __func__);
		logger(LL_DEBUG, "%s: WARNING: If attempting to install iPhoneOS 2.x, be advised that Restore.plist does not contain the\n", __func__);
		logger(LL_DEBUG, "%s: WARNING: key 'SupportedProductTypes'. Recommendation is to manually add it to the Restore.plist.\n", __func__);
		return -1;
	}
	uint32_t pc = plist_array_get_size(node);
	uint32_t i;
	for (i = 0; i < pc; i++) {
		plist_t prod = plist_array_get_item(node, i);
		if (plist_get_node_type(prod) == PLIST_STRING) {
			char *val = NULL;
			plist_get_string_val(prod, &val);
			if (val && (strcmp(val, product) == 0)) {
				res = 0;
				free(val);
				break;
			}
		}
	}
	return res;
}

void build_manifest_get_version_information(plist_t build_manifest, struct idevicerestore_client_t* client)
{
	plist_t node = NULL;
	client->version = NULL;
	client->build = NULL;

	node = plist_dict_get_item(build_manifest, "ProductVersion");
	if (!node || plist_get_node_type(node) != PLIST_STRING) {
		logger(LL_ERROR, "Unable to find ProductVersion node\n");
		return;
	}
	plist_get_string_val(node, &client->version);

	node = plist_dict_get_item(build_manifest, "ProductBuildVersion");
	if (!node || plist_get_node_type(node) != PLIST_STRING) {
		logger(LL_ERROR, "Unable to find ProductBuildVersion node\n");
		return;
	}
	plist_get_string_val(node, &client->build);

	client->build_major = strtoul(client->build, NULL, 10);
}

void build_identity_print_information(plist_t build_identity)
{
	char* value = NULL;
	plist_t info_node = NULL;
	plist_t node = NULL;

	info_node = plist_dict_get_item(build_identity, "Info");
	if (!info_node || plist_get_node_type(info_node) != PLIST_DICT) {
		logger(LL_ERROR, "Unable to find Info node\n");
		return;
	}

	node = plist_dict_get_item(info_node, "Variant");
	if (!node || plist_get_node_type(node) != PLIST_STRING) {
		logger(LL_ERROR, "Unable to find Variant node\n");
		return;
	}
	plist_get_string_val(node, &value);

	logger(LL_INFO, "Variant: %s\n", value);

	if (strstr(value, RESTORE_VARIANT_UPGRADE_INSTALL))
		logger(LL_INFO, "This restore will update the device without erasing user data.\n");
	else if (strstr(value, RESTORE_VARIANT_ERASE_INSTALL))
		logger(LL_INFO, "This restore will erase all device data.\n");
	else
		logger(LL_INFO, "Unknown Variant '%s'\n", value);

	free(value);

	info_node = NULL;
	node = NULL;
}

int build_identity_check_components_in_ipsw(plist_t build_identity, ipsw_archive_t ipsw)
{
	plist_t manifest_node = plist_dict_get_item(build_identity, "Manifest");
	if (!manifest_node || plist_get_node_type(manifest_node) != PLIST_DICT) {
		return -1;
	}
	int res = 0;
	plist_dict_iter iter = NULL;
	plist_dict_new_iter(manifest_node, &iter);
	plist_t node = NULL;
	char *key = NULL;
	do {
		node = NULL;
		key = NULL;
		plist_dict_next_item(manifest_node, iter, &key, &node);
		if (key && node) {
			plist_t path = plist_access_path(node, 2, "Info", "Path");
			if (path) {
				char *comp_path = NULL;
				plist_get_string_val(path, &comp_path);
				if (comp_path) {
					if (!ipsw_file_exists(ipsw, comp_path)) {
						logger(LL_ERROR, "%s file %s not found in IPSW\n", key, comp_path);
						res = -1;
					}
					free(comp_path);
				}
			}
		}
		free(key);
	} while (node);
	return res;
}

int build_identity_has_component(plist_t build_identity, const char* component)
{
	plist_t manifest_node = plist_dict_get_item(build_identity, "Manifest");
	if (!manifest_node || plist_get_node_type(manifest_node) != PLIST_DICT) {
		return 0;
	}

	plist_t component_node = plist_dict_get_item(manifest_node, component);
	if (!component_node || plist_get_node_type(component_node) != PLIST_DICT) {
		return 0;
	}

	return 1;
}

int build_identity_get_component_path(plist_t build_identity, const char* component, char** path)
{
	char* filename = NULL;

	plist_t manifest_node = plist_dict_get_item(build_identity, "Manifest");
	if (!manifest_node || plist_get_node_type(manifest_node) != PLIST_DICT) {
		logger(LL_ERROR, "Unable to find manifest node\n");
		if (filename)
			free(filename);
		return -1;
	}

	plist_t component_node = plist_dict_get_item(manifest_node, component);
	if (!component_node || plist_get_node_type(component_node) != PLIST_DICT) {
		logger(LL_ERROR, "Unable to find component node for %s\n", component);
		if (filename)
			free(filename);
		return -1;
	}

	plist_t component_info_node = plist_dict_get_item(component_node, "Info");
	if (!component_info_node || plist_get_node_type(component_info_node) != PLIST_DICT) {
		logger(LL_ERROR, "Unable to find component info node for %s\n", component);
		if (filename)
			free(filename);
		return -1;
	}

	plist_t component_info_path_node = plist_dict_get_item(component_info_node, "Path");
	if (!component_info_path_node || plist_get_node_type(component_info_path_node) != PLIST_STRING) {
		logger(LL_ERROR, "Unable to find component info path node for %s\n", component);
		if (filename)
			free(filename);
		return -1;
	}
	plist_get_string_val(component_info_path_node, &filename);

	*path = filename;
	return 0;
}

const char* get_component_name(const char* filename)
{
	struct filename_component_map {
		const char *fnprefix;
		int matchlen;
		const char *compname;
	};
	struct filename_component_map fn_comp_map[] = {
		{ "LLB", 3, "LLB" },
		{ "iBoot", 5, "iBoot" },
		{ "DeviceTree", 10, "DeviceTree" },
		{ "applelogo", 9, "AppleLogo" },
		{ "liquiddetect", 12, "Liquid" },
		{ "lowpowermode", 12, "LowPowerWallet0" },
		{ "recoverymode", 12, "RecoveryMode" },
		{ "batterylow0", 11, "BatteryLow0" },
		{ "batterylow1", 11, "BatteryLow1" },
		{ "glyphcharging", 13, "BatteryCharging" },
		{ "glyphplugin", 11, "BatteryPlugin" },
		{ "batterycharging0", 16, "BatteryCharging0" },
		{ "batterycharging1", 16, "BatteryCharging1" },
		{ "batteryfull", 11, "BatteryFull" },
		{ "needservice", 11, "NeedService" },
		{ "SCAB", 4, "SCAB" },
		{ "sep-firmware", 12, "RestoreSEP" },
		{ NULL, 0, NULL }
	};
	int i = 0;
	while (fn_comp_map[i].fnprefix) {
		if (!strncmp(filename, fn_comp_map[i].fnprefix, fn_comp_map[i].matchlen)) {
			return fn_comp_map[i].compname;
		}
		i++;
	}
	logger(LL_WARNING, "Unhandled component '%s'", filename);
	return NULL;
}<|MERGE_RESOLUTION|>--- conflicted
+++ resolved
@@ -333,15 +333,14 @@
 				default:
 					client->mode = MODE_UNKNOWN;
 			}
-<<<<<<< HEAD
 			debug("%s: device %016" PRIx64 " (udid: %s) connected in %s mode\n", __func__, client->ecid, (client->udid) ? client->udid : "N/A", client->mode->string);
 			debug("cond_signal(&client->device_event_cond) at %p\n", &client->device_event_cond);
-=======
+
 			logger(LL_DEBUG, "%s: device %016" PRIx64 " (udid: %s) connected in %s mode\n", __func__, client->ecid, (client->udid) ? client->udid : "N/A", client->mode->string);
 			if (!client->device) {
 				client->device = get_irecv_device(client);
 			}
->>>>>>> eda43ac4
+
 			cond_signal(&client->device_event_cond);
 			mutex_unlock(&client->device_event_mutex);
 		}
@@ -467,10 +466,9 @@
 		{
 			info("Quitting...\n");
 			mutex_unlock(&client->device_event_mutex);
-<<<<<<< HEAD
-=======
+
 			logger(LL_ERROR, "Unable to discover device mode. Please make sure a device is attached.\n");
->>>>>>> eda43ac4
+
 			return -1;
 		}
 		if (client->mode == MODE_UNKNOWN) {
@@ -777,11 +775,10 @@
 			cond_wait_timeout(&client->device_event_cond, &client->device_event_mutex, 60000);
 			if (client->mode == MODE_UNKNOWN || (client->flags & FLAG_QUIT)) {
 				mutex_unlock(&client->device_event_mutex);
-<<<<<<< HEAD
 				error("ERROR: MODE_RESTORE Unable to discover device mode. Please make sure a device is attached.\n");
-=======
+
 				logger(LL_ERROR, "Unable to discover device mode. Please make sure a device is attached.\n");
->>>>>>> eda43ac4
+
 				return -1;
 			}
 			logger(LL_INFO, "Found device in %s mode\n", client->mode->string);
@@ -1540,11 +1537,9 @@
 			return -2;
 		}
 		recovery_client_free(client);
-<<<<<<< HEAD
 		debug("Waiting for device to reconnect in recovery mode ...\n");
-=======
 		logger(LL_DEBUG, "Waiting for device to reconnect in recovery mode...\n");
->>>>>>> eda43ac4
+
 		cond_wait_timeout(&client->device_event_cond, &client->device_event_mutex, 60000);
 		tries = 3 ;
 		while(tries-- && (client->mode != MODE_RECOVERY || (client->flags & FLAG_QUIT))) {
@@ -1606,7 +1601,6 @@
 		return -1;
 	}
 
-<<<<<<< HEAD
 
 	int tries = 3 ;
 	while(client->mode != MODE_RESTORE && tries--){
@@ -1619,46 +1613,11 @@
 					plist_free(client->tss);
 				return -2;
 			}
-=======
-	// now finally do the magic to put the device into restore mode
-	if (client->mode == MODE_RECOVERY) {
-		if (recovery_enter_restore(client, build_identity) < 0) {
-			logger(LL_ERROR, "Unable to place device into restore mode\n");
-			if (client->tss)
-				plist_free(client->tss);
-			return -2;
->>>>>>> eda43ac4
-		}
-		idevicerestore_progress(client, RESTORE_STEP_PREPARE, 0.9);
-		if (client->mode != MODE_RESTORE) {
-			mutex_lock(&client->device_event_mutex);
-			info("Waiting for device to enter restore mode...\n");
-			cond_wait_timeout(&client->device_event_cond, &client->device_event_mutex, 180000);
-			int tries = 13 ;
-			while(tries-- && (client->mode != MODE_RESTORE || (client->flags & FLAG_QUIT))) {
-				debug("cond_wait_timeout retry\n");
-				cond_wait_timeout(&client->device_event_cond, &client->device_event_mutex, 3000);
-			}
-			if (client->mode != MODE_RESTORE || (client->flags & FLAG_QUIT)) {
-				mutex_unlock(&client->device_event_mutex);
-				error("ERROR: Device failed to enter restore mode.\n");
-				if (client->mode == MODE_UNKNOWN) {
-					error("Make sure that usbmuxd is running.\n");
-				} else if (client->mode == MODE_RECOVERY) {
-					error("Device reconnected in recovery mode, most likely image personalization failed.\n");
-					if(tries){
-						error("retrying") ;
-
-<<<<<<< HEAD
-					}
-				}
-				else 
-				{
-					return -1;
-
-				}
-				
-=======
+		}	
+		recovery_client_free(client);
+	}
+	idevicerestore_progress(client, RESTORE_STEP_PREPARE, 0.9);
+
 	if (client->mode != MODE_RESTORE) {
 		mutex_lock(&client->device_event_mutex);
 		logger(LL_INFO, "Waiting for device to enter restore mode...\n");
@@ -1670,7 +1629,37 @@
 				logger(LL_ERROR, "Make sure that usbmuxd is running.\n");
 			} else if (client->mode == MODE_RECOVERY || client->mode == MODE_DFU) {
 				logger(LL_ERROR, "Device reconnected in %s mode, most likely image personalization failed.\n", client->mode->string);
->>>>>>> eda43ac4
+
+			}
+		}
+		idevicerestore_progress(client, RESTORE_STEP_PREPARE, 0.9);
+		if (client->mode != MODE_RESTORE) {
+			mutex_lock(&client->device_event_mutex);
+			info("Waiting for device to enter restore mode...\n");
+			cond_wait_timeout(&client->device_event_cond, &client->device_event_mutex, 180000);
+			int tries = 13 ;
+			while(tries-- && (client->mode != MODE_RESTORE || (client->flags & FLAG_QUIT))) {
+				debug("cond_wait_timeout retry\n");
+				cond_wait_timeout(&client->device_event_cond, &client->device_event_mutex, 3000);
+			}
+			if (client->mode != MODE_RESTORE || (client->flags & FLAG_QUIT)) {
+				mutex_unlock(&client->device_event_mutex);
+				error("ERROR: Device failed to enter restore mode.\n");
+				if (client->mode == MODE_UNKNOWN) {
+					error("Make sure that usbmuxd is running.\n");
+				} else if (client->mode == MODE_RECOVERY) {
+					error("Device reconnected in recovery mode, most likely image personalization failed.\n");
+					if(tries){
+						error("retrying") ;
+
+					}
+				}
+				else 
+				{
+					return -1;
+
+				}
+				
 			}
 			mutex_unlock(&client->device_event_mutex);
 		}
@@ -1879,11 +1868,7 @@
 	fflush(stderr);
 }
 
-<<<<<<< HEAD
-int main(int argc, char* argv[]) {
-	//setbuf(stdout, NULL);
-	//setbuf(stderr, NULL);
-=======
+
 static void plain_progress_func(struct progress_info_entry** progress_info, int count)
 {
 	int i = 0;
@@ -1915,9 +1900,9 @@
 	cprintf(COLOR_RESET);
 }
 
-int main(int argc, char* argv[])
-{
->>>>>>> eda43ac4
+int main(int argc, char* argv[]) {
+	//setbuf(stdout, NULL);
+	//setbuf(stderr, NULL);
 	int opt = 0;
 	int optindex = 0;
 	char* ipsw = NULL;
@@ -2201,7 +2186,7 @@
 
 	curl_global_init(CURL_GLOBAL_ALL);
 
-<<<<<<< HEAD
+
 
 	// Handle force recovery mode if requested
 	if (client->flags & FLAG_FORCE_RECOVERY) {
@@ -2222,9 +2207,9 @@
 
 
 
-=======
+
 	client->flags |= FLAG_IN_PROGRESS;
->>>>>>> eda43ac4
+
 	result = idevicerestore_start(client);
 	client->flags &= ~FLAG_IN_PROGRESS;
 
