--- conflicted
+++ resolved
@@ -1,112 +1,3 @@
-<<<<<<< HEAD
-/*
- * mbn.h
- * support for .mbn file format (found in .bbfw files)
- *
- * Copyright (c) 2012 Nikias Bassen. All Rights Reserved.
- *
- * This library is free software; you can redistribute it and/or
- * modify it under the terms of the GNU Lesser General Public
- * License as published by the Free Software Foundation; either
- * version 2.1 of the License, or (at your option) any later version.
- *
- * This library is distributed in the hope that it will be useful,
- * but WITHOUT ANY WARRANTY; without even the implied warranty of
- * MERCHANTABILITY or FITNESS FOR A PARTICULAR PURPOSE.  See the GNU
- * Lesser General Public License for more details.
- *
- * You should have received a copy of the GNU Lesser General Public
- * License along with this library; if not, write to the Free Software
- * Foundation, Inc., 51 Franklin Street, Fifth Floor, Boston, MA  02110-1301  USA
- */
-#ifndef MBN_H
-#define MBN_H
-
-#include <stdint.h>
-
-#define MBN_V1_MAGIC "\x0A\x00\x00\x00"
-#define MBN_V1_MAGIC_SIZE 4
-
-struct _mbn_header_v1 {
-	uint32_t type;           // the signed .mbn files have 0xA as value.
-	uint32_t unk_0x04;
-	uint32_t unk_0x08;
-	uint32_t unk_0x0c;
-	uint32_t data_size;       // data_size = total_size - sizeof(mbn_header)
-	uint32_t sig_offset; // real offset = enc_sig_offset & 0xFFFFFF00
-	uint32_t unk_0x18;
-	uint32_t unk_0x1c;
-	uint32_t unk_0x20;
-	uint32_t unk_0x24;
-} __attribute__((packed));
-typedef struct _mbn_header_v1 mbn_header_v1;
-
-#define MBN_V2_MAGIC "\xD1\xDC\x4B\x84\x34\x10\xD7\x73"
-#define MBN_V2_MAGIC_SIZE 8
-
-struct _mbn_header_v2 {
-	unsigned char magic1[8];
-	uint32_t unk_0x08;
-	uint32_t unk_0x0c; // 0xFFFFFFFF
-	uint32_t unk_0x10; // 0xFFFFFFFF
-	uint32_t header_size;
-	uint32_t unk_0x18;
-	uint32_t data_size;  // data_size = total_size - sizeof(mbn_header_v2)
-	uint32_t sig_offset;
-	uint32_t unk_0x24;
-	uint32_t unk_0x28;
-	uint32_t unk_0x2c;
-	uint32_t unk_0x30;
-	uint32_t unk_0x34; // 0x1
-	uint32_t unk_0x38; // 0x1
-	uint32_t unk_0x3c; // 0xFFFFFFFF
-	uint32_t unk_0x40; // 0xFFFFFFFF
-	uint32_t unk_0x44; // 0xFFFFFFFF
-	uint32_t unk_0x48; // 0xFFFFFFFF
-	uint32_t unk_0x4c; // 0xFFFFFFFF
-} __attribute__((packed));
-typedef struct _mbn_header_v2 mbn_header_v2;
-
-#define BIN_MAGIC "\x7D\x04\x00\xEA\x6C\x69\x48\x55"
-#define BIN_MAGIC_SIZE 8
-
-struct _bin_header {
-	unsigned char magic[8];
-	uint32_t unk_0x08;
-	uint32_t version;
-	uint32_t total_size; // size including header
-	uint32_t unk_0x14; // some offset
-} __attribute__((packed));
-typedef struct _bin_header bin_header;
-
-#define ELF_MAGIC "\x7F\x45\x4C\x46\x01\x01\x01\x00" // ELF magic, 32bit, little endian, SYSV
-#define ELF_MAGIC_SIZE 8
-
-struct _elf_header {
-	unsigned char magic[8];
-} __attribute__((packed));
-typedef struct _elf_header elf_header;
-
-typedef struct {
-	uint32_t version;
-	union {
-		mbn_header_v1 v1;
-		mbn_header_v2 v2;
-		bin_header bin;
-		elf_header elf;
-	} header;
-	uint32_t parsed_size;
-	uint32_t parsed_sig_offset;
-	void* data;
-	uint32_t size;
-} mbn_file;
-
-mbn_file* mbn_parse(unsigned char* data, unsigned int size);
-void mbn_free(mbn_file* mbn);
-int mbn_update_sig_blob(mbn_file* mbn, const unsigned char* data, unsigned int size);
-
-#endif
-=======
 /*
  * mbn.h
  * support for .mbn file format (found in .bbfw files)
@@ -213,5 +104,4 @@
 void mbn_free(mbn_file* mbn);
 int mbn_update_sig_blob(mbn_file* mbn, const void* data, size_t size);
 
-#endif
->>>>>>> eda43ac4
+#endif