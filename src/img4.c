--- conflicted
+++ resolved
@@ -1,994 +1,3 @@
-<<<<<<< HEAD
-/*
- * img4.c
- * Functions for handling the IMG4 format
- *
- * Copyright (c) 2013-2019 Nikias Bassen. All Rights Reserved.
- *
- * This library is free software; you can redistribute it and/or
- * modify it under the terms of the GNU Lesser General Public
- * License as published by the Free Software Foundation; either
- * version 2.1 of the License, or (at your option) any later version.
- *
- * This library is distributed in the hope that it will be useful,
- * but WITHOUT ANY WARRANTY; without even the implied warranty of
- * MERCHANTABILITY or FITNESS FOR A PARTICULAR PURPOSE.  See the GNU
- * Lesser General Public License for more details.
- *
- * You should have received a copy of the GNU Lesser General Public
- * License along with this library; if not, write to the Free Software
- * Foundation, Inc., 51 Franklin Street, Fifth Floor, Boston, MA  02110-1301  USA
- */
-
-#include <stdlib.h>
-#include <string.h>
-
-#include <libtatsu/tss.h>
-
-#include "common.h"
-#include "img4.h"
-#include "endianness.h"
-
-#define ASN1_PRIVATE 0xc0
-#define ASN1_PRIMITIVE_TAG 0x1f
-#define ASN1_CONSTRUCTED 0x20
-#define ASN1_SEQUENCE 0x10
-#define ASN1_SET 0x11
-#define ASN1_CONTEXT_SPECIFIC 0x80
-#define ASN1_IA5_STRING 0x16
-#define ASN1_OCTET_STRING 0x04
-#define ASN1_INTEGER 0x02
-#define ASN1_BOOLEAN 0x01
-
-#define IMG4_MAGIC "IMG4"
-#define IMG4_MAGIC_SIZE 4
-
-static int asn1_calc_int_size(uint64_t value)
-{
-	int i = 1;
-	while ((value >>= 7) != 0) i++;
-	return i;
-}
-
-static void asn1_write_int_value(unsigned char **p, uint64_t value, int size)
-{
-	int value_size = (size > 0) ? size : asn1_calc_int_size(value);
-	int i = 0;
-	for (i = 1; i <= value_size; i++) {
-		(*p)[value_size-i] = value & 0xFF;
-		value >>= 8;
-	}
-	*p += value_size;
-}
-
-static void asn1_write_size(unsigned int size, unsigned char** data, unsigned int *data_size)
-{
-	unsigned int off = 0;
-
-	// first, calculate the size
-	if (size >= 0x1000000) {
-		// 1+4 bytes length
-		(*data)[off++] = 0x84;
-		(*data)[off++] = (size >> 24) & 0xFF;
-		(*data)[off++] = (size >> 16) & 0xFF;
-		(*data)[off++] = (size >> 8) & 0xFF;
-		(*data)[off++] = size & 0xFF;
-	} else if (size >= 0x10000) {
-		// 1+3 bytes length
-		(*data)[off++] = 0x83;
-		(*data)[off++] = (size >> 16) & 0xFF;
-		(*data)[off++] = (size >> 8) & 0xFF;
-		(*data)[off++] = size & 0xFF;
-	} else if (size >= 0x100) {
-		// 1+2 bytes length
-		(*data)[off++] = 0x82;
-		(*data)[off++] = (size >> 8) & 0xFF;
-		(*data)[off++] = (size & 0xFF);
-	} else if (size >= 0x80) {
-		// 1+1 byte length
-		(*data)[off++] = 0x81;
-		(*data)[off++] = (size & 0xFF);
-	} else {
-		// 1 byte length
-		(*data)[off++] = size & 0xFF;
-	}
-
-	*data += off;
-	*data_size += off;
-}
-
-static void asn1_write_element_header(unsigned char type, unsigned int size, unsigned char** data, unsigned int *data_size)
-{
-	unsigned int off = 0;
-
-	if (!type || size == 0 || !data || !data_size) {
-		return;
-	}
-
-	(*data)[off++] = type;
-	*data += off;
-
-	asn1_write_size(size, data, &off);
-
-	*data_size += off;
-}
-
-static unsigned char* asn1_create_element_header(unsigned char type, unsigned int size, unsigned char** data, unsigned int *data_size)
-{
-	unsigned char buf[6];
-	unsigned int off = 0;
-
-	if (!type || size == 0 || !data || !data_size) {
-		return NULL;
-	}
-
-	buf[off++] = type;
-
-	unsigned char* p = &buf[off];
-	asn1_write_size(size, &p, &off);
-
-	*data = malloc(off);
-	memcpy(*data, buf, off);
-	*data_size = off;
-
-	return *data;
-}
-
-static void asn1_write_priv_element(unsigned char **p, unsigned int *length, unsigned int value)
-{
-	int i = 0;
-	int ttag = 0;
-	int tag = value;
-
-	i = ASN1_CONSTRUCTED;
-	i |= (0xFF & ASN1_PRIVATE);
-
-	(*p)[0] = i | ASN1_PRIMITIVE_TAG;
-	*p += 1;
-	*length += 1;
-
-	for (i = 0, ttag = tag; ttag > 0; i++)
-            ttag >>= 7;
-        ttag = i;
-        while (i-- > 0) {
-            (*p)[i] = tag & 0x7f;
-            if (i != (ttag - 1))
-                (*p)[i] |= 0x80;
-            tag >>= 7;
-        }
-        *p += ttag;
-	*length += ttag;
-}
-
-static void asn1_write_element(unsigned char **p, unsigned int *length, unsigned char type, void *data, int data_len)
-{
-	unsigned int this_len = 0;
-	switch (type) {
-	case ASN1_IA5_STRING: {
-		char *str = (char*)data;
-		size_t len = (data_len < 0) ? strlen(str) : data_len;
-		asn1_write_element_header(type, len, p, &this_len);
-		*length += this_len;
-		memcpy(*p, str, len);
-		*p += len;
-		*length += len;
-	}	break;
-	case ASN1_OCTET_STRING: {
-		asn1_write_element_header(type, data_len, p, &this_len);
-		*length += this_len;
-		memcpy(*p, data, data_len);
-		*p += data_len;
-		*length += data_len;
-	}	break;
-	case ASN1_INTEGER: {
-		uint64_t value = *(uint64_t*)data;
-		int value_size = asn1_calc_int_size(value);
-		asn1_write_element_header(type, value_size, p, &this_len);
-		*length += this_len;
-		asn1_write_int_value(p, value, value_size);
-		*length += value_size;
-	}	break;
-	case ASN1_BOOLEAN: {
-		unsigned int value = *(unsigned int*)data;
-		asn1_write_element_header(type, 1, p, &this_len);
-		*length += this_len;
-		asn1_write_int_value(p, value ? 0xFF : 0x00, 1);
-		*length += 1;
-	}	break;
-	case (ASN1_SET | ASN1_CONSTRUCTED): {
-		asn1_write_element_header(type, data_len, p, &this_len);
-		*length += this_len;
-		if (data && data_len > 0) {
-			memcpy(*p, data, data_len);
-			*p += data_len;
-			*length += data_len;
-		}
-	}	break;
-	default:
-		fprintf(stderr, "ERROR: %s: type %02x is not implemented\n", __func__, type);
-		return;
-	}
-}
-
-static unsigned int asn1_get_element(const unsigned char* data, unsigned char* type, unsigned char* size)
-{
-	unsigned int off = 0;
-
-	if (!data)
-		return 0;
-
-	if (type)
-		*type = data[off++];
-	if (size)
-		*size = data[off++];
-
-	return off;
-}
-
-static const unsigned char *asn1_find_element(unsigned int index, unsigned char type, const unsigned char* data)
-{
-	unsigned char el_type = 0;
-	unsigned char el_size = 0;
-	unsigned int off = 0;
-	int i;
-
-	// verify data integrity
-	if (data[off++] != (ASN1_CONSTRUCTED | ASN1_SEQUENCE))
-		return NULL;
-
-	// check data size
-	switch (data[off++]) {
-	case 0x84:
-		off += 4;
-		break;
-	case 0x83:
-		off += 3;
-		break;
-	case 0x82:
-		off += 2;
-		break;
-	case 0x81:
-		off += 1;
-		break;
-	default:
-		break;
-	}
-
-	// find the element we are searching
-	for (i = 0; i <= index; i++) {
-		off += asn1_get_element(&data[off], &el_type, &el_size);
-		if (i == index)
-			break;
-		off += el_size;
-	}
-
-	// check element type
-	if (el_type != type)
-		return NULL;
-
-	return &data[off];
-}
-
-static const char *_img4_get_component_tag(const char *compname)
-{
-	struct comp_tags {
-		const char *comp;
-		const char *tag;
-	};
-	const struct comp_tags component_tags[] = {
-		{ "ACIBT", "acib" },
-		{ "ACIBTLPEM", "lpbt" },
-		{ "ACIWIFI", "aciw" },
-		{ "ANE", "anef" },
-		{ "ANS", "ansf" },
-		{ "AOP", "aopf" },
-		{ "AVE", "avef" },
-		{ "Alamo", "almo" },
-		{ "Ap,ANE1", "ane1" },
-		{ "Ap,ANE2", "ane2" },
-		{ "Ap,ANE3", "ane3" },
-		{ "Ap,AudioAccessibilityBootChime", "auac" },
-		{ "Ap,AudioBootChime", "aubt" },
-		{ "Ap,AudioPowerAttachChime", "aupr" },
-		{ "Ap,BootabilityBrainTrustCache", "trbb" },
-		{ "Ap,CIO", "ciof" },
-		{ "Ap,HapticAssets", "hpas" },
-		{ "Ap,LocalBoot", "lobo" },
-		{ "Ap,LocalPolicy", "lpol" },
-		{ "Ap,NextStageIM4MHash", "nsih" },
-		{ "Ap,RecoveryOSPolicyNonceHash", "ronh" },
-		{ "Ap,RestoreANE1", "ran1" },
-		{ "Ap,RestoreANE2", "ran2" },
-		{ "Ap,RestoreANE3", "ran3" },
-		{ "Ap,RestoreCIO", "rcio" },
-		{ "Ap,RestoreTMU", "rtmu" },
-		{ "Ap,Scorpius", "scpf" },
-		{ "Ap,SystemVolumeCanonicalMetadata", "msys" },
-		{ "Ap,TMU", "tmuf" },
-		{ "Ap,VolumeUUID", "vuid" },
-		{ "Ap,rOSLogo1", "rlg1" },
-		{ "Ap,rOSLogo2", "rlg2" },
-		{ "AppleLogo", "logo" },
-		{ "AudioCodecFirmware", "acfw" },
-		{ "BatteryCharging", "glyC" },
-		{ "BatteryCharging0", "chg0" },
-		{ "BatteryCharging1", "chg1" },
-		{ "BatteryFull", "batF" },
-		{ "BatteryLow0", "bat0" },
-		{ "BatteryLow1", "bat1" },
-		{ "BatteryPlugin", "glyP" },
-		{ "CFELoader", "cfel" },
-		{ "CrownFirmware", "crwn" },
-		{ "DCP", "dcpf" },
-		{ "Dali", "dali" },
-		{ "DeviceTree", "dtre" },
-		{ "Diags", "diag" },
-		{ "EngineeringTrustCache", "dtrs" },
-		{ "ExtDCP", "edcp" },
-		{ "GFX", "gfxf" },
-		{ "Hamm", "hamf" },
-		{ "Homer", "homr" },
-		{ "ISP", "ispf" },
-		{ "InputDevice", "ipdf" },
-		{ "KernelCache", "krnl" },
-		{ "LLB", "illb" },
-		{ "LeapHaptics", "lphp" },
-		{ "Liquid", "liqd" },
-		{ "LoadableTrustCache", "ltrs" },
-		{ "LowPowerWallet0", "lpw0" },
-		{ "LowPowerWallet1", "lpw1" },
-		{ "LowPowerWallet2", "lpw2" },
-		{ "MacEFI", "mefi" },
-		{ "MtpFirmware", "mtpf" },
-		{ "Multitouch", "mtfw" },
-		{ "NeedService", "nsrv" },
-		{ "OS", "OS\0\0" },
-		{ "OSRamdisk", "osrd" },
-		{ "PEHammer", "hmmr" },
-		{ "PERTOS", "pert" },
-		{ "PHLEET", "phlt" },
-		{ "PMP", "pmpf" },
-		{ "PersonalizedDMG", "pdmg" },
-		{ "RBM", "rmbt" },
-		{ "RTP", "rtpf" },
-		{ "Rap,SoftwareBinaryDsp1", "sbd1" },
-		{ "Rap,RTKitOS", "rkos" },
-		{ "Rap,RestoreRTKitOS", "rrko" },
-		{ "RecoveryMode", "recm" },
-		{ "RestoreANS", "rans" },
-		{ "RestoreDCP", "rdcp" },
-		{ "RestoreDeviceTree", "rdtr" },
-		{ "RestoreExtDCP", "recp" },
-		{ "RestoreKernelCache", "rkrn" },
-		{ "RestoreLogo", "rlgo" },
-		{ "RestoreRTP", "rrtp" },
-		{ "RestoreRamDisk", "rdsk" },
-		{ "RestoreSEP", "rsep" },
-		{ "RestoreTrustCache", "rtsc" },
-		{ "SCE", "scef" },
-		{ "SCE1Firmware", "sc1f" },
-		{ "SEP", "sepi" },
-		{ "SIO", "siof" },
-		{ "StaticTrustCache", "trst" },
-		{ "SystemLocker", "lckr" },
-		{ "SystemVolume", "isys" },
-		{ "WCHFirmwareUpdater", "wchf" },
-		{ "ftap", "ftap" },
-		{ "ftsp", "ftsp" },
-		{ "iBEC", "ibec" },
-		{ "iBSS", "ibss" },
-		{ "iBoot", "ibot" },
-		{ "iBootData", "ibdt" },
-		{ "iBootDataStage1", "ibd1" },
-		{ "iBootTest", "itst" },
-		{ "rfta", "rfta" },
-		{ "rfts", "rfts" },
-		{ NULL, NULL }
-	};
-	int i = 0;
-
-	while (component_tags[i].comp) {
-		if (!strcmp(component_tags[i].comp, compname)) {
-			return component_tags[i].tag;
-		}
-		i++;
-	}
-
-	return NULL;
-}
-
-int img4_stitch_component(const char* component_name, const unsigned char* component_data, unsigned int component_size, plist_t parameters, plist_t tss_response, unsigned char** img4_data, unsigned int *img4_size)
-{
-	unsigned char* magic_header = NULL;
-	unsigned int magic_header_size = 0;
-	unsigned char* blob_header = NULL;
-	unsigned int blob_header_size = 0;
-	unsigned char* img4header = NULL;
-	unsigned int img4header_size = 0;
-	unsigned int content_size;
-	unsigned char* outbuf;
-	unsigned char* p;
-	unsigned char* blob = NULL;
-	unsigned int blob_size = 0;
-
-	if (!component_name || !component_data || component_size == 0 || !tss_response || !img4_data || !img4_size) {
-		return -1;
-	}
-
-	if (tss_response_get_ap_img4_ticket(tss_response, &blob, &blob_size) != 0) {
-		error("ERROR: %s: Failed to get ApImg4Ticket from TSS response\n", __func__);
-		return -1;
-	}
-
-	info("Personalizing IMG4 component %s...\n", component_name);
-	/* first we need check if we have to change the tag for the given component */
-	const void *tag = asn1_find_element(1, ASN1_IA5_STRING, component_data);
-	if (tag) {
-		debug("Tag found\n");
-		if (strcmp(component_name, "RestoreKernelCache") == 0) {
-			memcpy((void*)tag, "rkrn", 4);
-		} else if (strcmp(component_name, "RestoreDeviceTree") == 0) {
-			memcpy((void*)tag, "rdtr", 4);
-		} else if (strcmp(component_name, "RestoreSEP") == 0) {
-			memcpy((void*)tag, "rsep", 4);
-		} else if (strcmp(component_name, "RestoreLogo") == 0) {
-			memcpy((void*)tag, "rlgo", 4);
-		} else if (strcmp(component_name, "RestoreTrustCache") == 0) {
-			memcpy((void*)tag, "rtsc", 4);
-		} else if (strcmp(component_name, "RestoreDCP") == 0) {
-			memcpy((void*)tag, "rdcp", 4);
-		} else if (strcmp(component_name, "Ap,RestoreTMU") == 0) {
-			memcpy((void*)tag, "rtmu", 4);
-		} else if (strcmp(component_name, "Ap,RestoreCIO") == 0) {
-			memcpy((void*)tag, "rcio", 4);
-		} else if (strcmp(component_name, "Ap,DCP2") == 0) {
-			memcpy((void*)tag, "dcp2", 4);
-		} else if (strcmp(component_name, "Ap,RestoreSecureM3Firmware") == 0) {
-			memcpy((void*)tag, "rsm3", 4);
-		} else if (strcmp(component_name, "Ap,RestoreSecurePageTableMonitor") == 0) {
-			memcpy((void*)tag, "rspt", 4);
-		} else if (strcmp(component_name, "Ap,RestoreTrustedExecutionMonitor") == 0) {
-			memcpy((void*)tag, "rtrx", 4);
-		} else if (strcmp(component_name, "Ap,RestorecL4") == 0) {
-			memcpy((void*)tag, "rxcl", 4);
-		}
-	}
-
-	// check if we have a *-TBM entry for the given component
-	unsigned char *additional_data = NULL;
-	unsigned int additional_size = 0;
-	char *tbm_key = malloc(strlen(component_name) + 5);
-	snprintf(tbm_key, strlen(component_name)+5, "%s-TBM", component_name);
-	plist_t tbm_dict = plist_dict_get_item(tss_response, tbm_key);
-	free(tbm_key);
-	uint64_t ucon_size = 0;
-	const char* ucon_data = NULL;
-	uint64_t ucer_size = 0;
-	const char* ucer_data = NULL;
-	if (tbm_dict) {
-		plist_t dt = plist_dict_get_item(tbm_dict, "ucon");
-		if (!dt) {
-			error("ERROR: %s: Missing ucon node in %s-TBM dictionary\n", __func__, component_name);
-			return -1;
-		}
-		ucon_data = plist_get_data_ptr(dt, &ucon_size);
-		if (!ucon_data) {
-			error("ERROR: %s: Missing ucon data in %s-TBM dictionary\n", __func__, component_name);
-			return -1;
-		}
-		dt = plist_dict_get_item(tbm_dict, "ucer");
-		if (!dt) {
-			error("ERROR: %s: Missing ucer data node in %s-TBM dictionary\n", __func__, component_name);
-			return -1;
-		}
-		ucer_data = plist_get_data_ptr(dt, &ucer_size);
-		if (!ucer_data) {
-			error("ERROR: %s: Missing ucer data in %s-TBM dictionary\n", __func__, component_name);
-			return -1;
-		}
-	}
-
-	int nonce_slot_required = plist_dict_get_bool(parameters, "RequiresNonceSlot") && (!strcmp(component_name, "SEP") || !strcmp(component_name, "SepStage1") || !strcmp(component_name, "LLB"));
-
-	if (ucon_data || ucer_data || nonce_slot_required) {
-		size_t im4r_size = 16;
-		if (ucon_data) {
-			im4r_size += 8 + 8 + ucon_size + 16;
-		}
-		if (ucer_data) {
-			im4r_size += 8 + 8 + ucer_size + 16;
-		}
-		if (nonce_slot_required) {
-			im4r_size += 16;
-		}
-		unsigned char *im4rset = (unsigned char*)malloc(im4r_size);
-		unsigned char *p_im4rset = im4rset;
-		unsigned int im4rlen = 0;
-
-		// ----------- anid/snid -------
-		if (nonce_slot_required) {
-			const char* tag_name = NULL;
-			uint64_t tag_value = 0;
-			if (!strcmp(component_name, "SEP") || !strcmp(component_name, "SepStage1")) {
-				tag_name = "snid";
-				tag_value = 2;
-				if (plist_dict_get_item(parameters, "SepNonceSlotID")) {
-					tag_value = plist_dict_get_uint(parameters, "SepNonceSlotID");
-				}
-			} else {
-				tag_name = "anid";
-				tag_value = 0;
-				if (plist_dict_get_item(parameters, "ApNonceSlotID")) {
-					tag_value = plist_dict_get_uint(parameters, "ApNonceSlotID");
-				}
-			}
-			// write priv anid/snid element
-			asn1_write_priv_element(&p_im4rset, &im4rlen, __bswap_32(*(uint32_t*)tag_name));
-			// write anid/snid IA5STRING and anid/snid value
-			unsigned char inner_seq[16];
-			unsigned char *p_inner_seq = &inner_seq[0];
-			unsigned int inner_seq_hdr_len = 0;
-			asn1_write_element(&p_inner_seq, &inner_seq_hdr_len, ASN1_IA5_STRING, (void*)tag_name, -1);
-			asn1_write_element(&p_inner_seq, &inner_seq_hdr_len, ASN1_INTEGER, (void*)&tag_value, -1);
-
-			// write anid/snid sequence
-			unsigned char elem_seq[8];
-			unsigned char *p = &elem_seq[0];
-			unsigned int seq_hdr_len = 0;
-			asn1_write_element_header(ASN1_SEQUENCE | ASN1_CONSTRUCTED, inner_seq_hdr_len, &p, &seq_hdr_len);
-
-			// add size to priv anid/snid element
-			asn1_write_size(inner_seq_hdr_len + seq_hdr_len, &p_im4rset, &im4rlen);
-
-			// put it together
-			memcpy(p_im4rset, elem_seq, seq_hdr_len);
-			p_im4rset += seq_hdr_len;
-			im4rlen += seq_hdr_len;
-			memcpy(p_im4rset, inner_seq, inner_seq_hdr_len);
-			p_im4rset += inner_seq_hdr_len;
-			im4rlen += inner_seq_hdr_len;
-		}
-
-		// ----------- ucon ------------
-		if (ucon_data) {
-			// write priv ucon element
-			asn1_write_priv_element(&p_im4rset, &im4rlen, *(uint32_t*)"nocu");
-
-			// write ucon IA5STRING and ucon data header
-			unsigned char inner_seq[16];
-			unsigned char *p_inner_seq = &inner_seq[0];
-			unsigned int inner_seq_hdr_len = 0;
-			asn1_write_element(&p_inner_seq, &inner_seq_hdr_len, ASN1_IA5_STRING, (void*)"ucon", -1);
-			asn1_write_element_header(ASN1_OCTET_STRING, ucon_size, &p_inner_seq, &inner_seq_hdr_len);
-
-			// write ucon sequence
-			unsigned char elem_seq[8];
-			unsigned char *p = &elem_seq[0];
-			unsigned int seq_hdr_len = 0;
-			asn1_write_element_header(ASN1_SEQUENCE | ASN1_CONSTRUCTED, inner_seq_hdr_len + ucon_size, &p, &seq_hdr_len);
-
-			// add size to priv ucon element
-			asn1_write_size(inner_seq_hdr_len + ucon_size + seq_hdr_len, &p_im4rset, &im4rlen);
-
-			// put it together
-			memcpy(p_im4rset, elem_seq, seq_hdr_len);
-			p_im4rset += seq_hdr_len;
-			im4rlen += seq_hdr_len;
-			memcpy(p_im4rset, inner_seq, inner_seq_hdr_len);
-			p_im4rset += inner_seq_hdr_len;
-			im4rlen += inner_seq_hdr_len;
-			// write ucon data
-			memcpy(p_im4rset, ucon_data, ucon_size);
-			p_im4rset += ucon_size;
-			im4rlen += ucon_size;
-		}
-
-		// ----------- ucer ------------
-		if (ucer_data) {
-			// write priv ucer element
-			asn1_write_priv_element(&p_im4rset, &im4rlen, *(uint32_t*)"recu");
-
-			// write ucer IA5STRING and ucer data header
-			unsigned char inner_seq[16];
-			unsigned char *p_inner_seq = &inner_seq[0];
-			unsigned int inner_seq_hdr_len = 0;
-			asn1_write_element(&p_inner_seq, &inner_seq_hdr_len, ASN1_IA5_STRING, (void*)"ucer", -1);
-			asn1_write_element_header(ASN1_OCTET_STRING, ucer_size, &p_inner_seq, &inner_seq_hdr_len);
-
-			// write ucer sequence
-			unsigned char elem_seq[8];
-			unsigned char *p = &elem_seq[0];
-			unsigned int seq_hdr_len = 0;
-			asn1_write_element_header(ASN1_SEQUENCE | ASN1_CONSTRUCTED, inner_seq_hdr_len + ucer_size, &p, &seq_hdr_len);
-
-			// add size to priv ucer element
-			asn1_write_size(inner_seq_hdr_len + ucer_size + seq_hdr_len, &p_im4rset, &im4rlen);
-
-			// put it together
-			memcpy(p_im4rset, elem_seq, seq_hdr_len);
-			p_im4rset += seq_hdr_len;
-			im4rlen += seq_hdr_len;
-			memcpy(p_im4rset, inner_seq, inner_seq_hdr_len);
-			p_im4rset += inner_seq_hdr_len;
-			im4rlen += inner_seq_hdr_len;
-			// write ucer data
-			memcpy(p_im4rset, ucer_data, ucer_size);
-			p_im4rset += ucer_size;
-			im4rlen += ucer_size;
-		}
-
-		// now construct IM4R
-
-		/* write inner set */
-		unsigned char inner_set_[8];
-		unsigned char *inner_set = &inner_set_[0];
-		unsigned int inner_set_len = 0;
-		asn1_write_element_header(ASN1_SET | ASN1_CONSTRUCTED, im4rlen, &inner_set, &inner_set_len);
-
-		/* write header values */
-		unsigned char hdrdata_[16];
-		unsigned char *hdrdata = &hdrdata_[0];
-		unsigned int hdrdata_len = 0;
-		asn1_write_element(&hdrdata, &hdrdata_len, ASN1_IA5_STRING, (void*)"IM4R", -1);
-
-		/* write sequence now that we know the entire size */
-		unsigned char seq_[8];
-		unsigned char *seq = &seq_[0];
-		unsigned int seq_len = 0;
-		asn1_write_element_header(ASN1_SEQUENCE | ASN1_CONSTRUCTED, im4rlen + inner_set_len + hdrdata_len, &seq, &seq_len);
-
-		/* write outer cont[1] */
-		unsigned char cont_[8];
-		unsigned char *cont = &cont_[0];
-		unsigned int cont_len = 0;
-		asn1_write_element_header(ASN1_CONTEXT_SPECIFIC | ASN1_CONSTRUCTED | 1, im4rlen + inner_set_len + hdrdata_len + seq_len, &cont, &cont_len);
-
-		// now put everything together
-		additional_data = malloc(im4rlen + inner_set_len + hdrdata_len + seq_len + cont_len);
-		p = additional_data;
-		memcpy(p, cont_, cont_len);
-		p += cont_len;
-		memcpy(p, seq_, seq_len);
-		p += seq_len;
-		memcpy(p, hdrdata_, hdrdata_len);
-		p += hdrdata_len;
-		memcpy(p, inner_set_, inner_set_len);
-		p += inner_set_len;
-		memcpy(p, im4rset, im4rlen);
-		p += im4rlen;
-		additional_size = (unsigned int)(p - additional_data);
-
-		free(im4rset);
-	}
-
-	// create element header for the "IMG4" magic
-	asn1_create_element_header(ASN1_IA5_STRING, IMG4_MAGIC_SIZE, &magic_header, &magic_header_size);
-	// create element header for the blob (ApImg4Ticket)
-	asn1_create_element_header(ASN1_CONTEXT_SPECIFIC|ASN1_CONSTRUCTED, blob_size, &blob_header, &blob_header_size);
-
-	// calculate the size for the final IMG4 file (asn1 sequence)
-	content_size = magic_header_size + IMG4_MAGIC_SIZE + component_size + blob_header_size + blob_size + additional_size;
-
-	// create element header for the final IMG4 asn1 blob
-	asn1_create_element_header(ASN1_SEQUENCE|ASN1_CONSTRUCTED, content_size, &img4header, &img4header_size);
-
-	outbuf = (unsigned char*)malloc(img4header_size + content_size);
-	if (!outbuf) {
-		if (magic_header) {
-			free(magic_header);
-		}
-		if (blob_header) {
-			free(blob_header);
-		}
-		if (img4header) {
-			free(img4header);
-		}
-		free(additional_data);
-		error("ERROR: out of memory when personalizing IMG4 component %s\n", component_name);
-		return -1;
-	}
-	p = outbuf;
-
-	// now put everything together
-	memcpy(p, img4header, img4header_size);
-	p += img4header_size;
-	memcpy(p, magic_header, magic_header_size);
-	p += magic_header_size;
-	memcpy(p, IMG4_MAGIC, IMG4_MAGIC_SIZE);
-	p += IMG4_MAGIC_SIZE;
-	memcpy(p, component_data, component_size);
-	p += component_size;
-	memcpy(p, blob_header, blob_header_size);
-	p += blob_header_size;
-	memcpy(p, blob, blob_size);
-	p += blob_size;
-	if (additional_size) {
-		memcpy(p, additional_data, additional_size);
-		p += additional_size;
-	}
-
-	*img4_data = outbuf;
-	*img4_size = (p - outbuf);
-
-	if (magic_header) {
-		free(magic_header);
-	}
-	if (blob_header) {
-		free(blob_header);
-	}
-	if (img4header) {
-		free(img4header);
-	}
-	free(additional_data);
-
-	return 0;
-}
-
-#ifndef __bswap_32
-#define __bswap_32(x) ((((x) & 0xFF000000) >> 24) \
-                    | (((x) & 0x00FF0000) >> 8) \
-                    | (((x) & 0x0000FF00) << 8) \
-                    | (((x) & 0x000000FF) << 24))
-#endif
-
-static void _manifest_write_key_value(unsigned char **p, unsigned int *length, const char *tag, int type, void *value, int size)
-{
-	uint32_t utag = __bswap_32(*(uint32_t*)tag);
-	asn1_write_priv_element(p, length, utag);
-
-	unsigned char *start = *p;
-	unsigned char *outer_start = *p + 5;
-	unsigned char *inner_start = *p + 5 + 6;
-	unsigned int inner_length = 0;
-	asn1_write_element(&inner_start, &inner_length, ASN1_IA5_STRING, (void*)tag, -1);
-	asn1_write_element(&inner_start, &inner_length, type, value, size);
-
-	unsigned int outer_length = 0;
-	unsigned int this_length = 0;
-	if (!value && size > 0) {
-		asn1_write_element_header(ASN1_SEQUENCE | ASN1_CONSTRUCTED, inner_length + size, &outer_start, &outer_length);
-		asn1_write_size(outer_length + inner_length + size, &start, &this_length);
-	} else {
-		asn1_write_element_header(ASN1_SEQUENCE | ASN1_CONSTRUCTED, inner_length, &outer_start, &outer_length);
-		asn1_write_size(outer_length + inner_length, &start, &this_length);
-	}
-
-	memmove(start, outer_start - outer_length, outer_length);
-	outer_start = start + outer_length;
-	*length += this_length;
-	*length += outer_length;
-
-	memmove(outer_start, inner_start - inner_length, inner_length);
-	*length += inner_length;
-
-	*p += this_length + outer_length + inner_length;
-}
-
-static void _manifest_write_component(unsigned char **p, unsigned int *length, const char *tag, plist_t comp)
-{
-	uint32_t utag = __bswap_32(*(uint32_t*)tag);
-	asn1_write_priv_element(p, length, utag);
-
-	unsigned char *start = *p;
-	unsigned char *outer_start = *p + 5;
-	unsigned char *inner_start = *p + 5 + 6;
-	unsigned int inner_length = 0;
-	asn1_write_element(&inner_start, &inner_length, ASN1_IA5_STRING, (void*)tag, -1);
-
-	unsigned char tmp_[512] = { 0, };
-	unsigned int tmp_len = 0;
-	unsigned char *tmp = &tmp_[0];
-
-	plist_t node = NULL;
-	uint8_t boolval = 0;
-
-	node = plist_dict_get_item(comp, "Digest");
-	if (node) {
-		uint64_t digest_len = 0;
-		const char *digest = plist_get_data_ptr(node, &digest_len);
-		if (digest_len > 0) {
-			_manifest_write_key_value(&tmp, &tmp_len, "DGST", ASN1_OCTET_STRING, (void*)digest, digest_len);
-		}
-	}
-
-	node = plist_dict_get_item(comp, "Trusted");
-	if (node) {
-		boolval = 0;
-		plist_get_bool_val(node, &boolval);
-		unsigned int int_bool_val = boolval;
-		_manifest_write_key_value(&tmp, &tmp_len, "EKEY", ASN1_BOOLEAN, &int_bool_val, -1);
-	}
-
-	node = plist_dict_get_item(comp, "EPRO");
-	if (node) {
-		boolval = 0;
-		plist_get_bool_val(node, &boolval);
-		unsigned int int_bool_val = boolval;
-		_manifest_write_key_value(&tmp, &tmp_len, "EPRO", ASN1_BOOLEAN, &int_bool_val, -1);
-	}
-
-	node = plist_dict_get_item(comp, "ESEC");
-	if (node) {
-		boolval = 0;
-		plist_get_bool_val(node, &boolval);
-		unsigned int int_bool_val = boolval;
-		_manifest_write_key_value(&tmp, &tmp_len, "ESEC", ASN1_BOOLEAN, &int_bool_val, -1);
-	}
-
-	node = plist_dict_get_item(comp, "TBMDigests");
-	if (node) {
-		uint64_t datalen = 0;
-		const char *data = plist_get_data_ptr(node, &datalen);
-		const char *tbmtag = NULL;
-		if (!strcmp(tag, "sepi")) {
-			tbmtag = "tbms";
-		} else if (!strcmp(tag, "rsep")) {
-			tbmtag = "tbmr";
-		}
-		if (!tbmtag) {
-			error("ERROR: Unexpected TMBDigests for comp '%s'\n", tag);
-		} else {
-			_manifest_write_key_value(&tmp, &tmp_len, tbmtag, ASN1_OCTET_STRING, (void*)data, datalen);
-		}
-	}
-
-	asn1_write_element_header(ASN1_SET | ASN1_CONSTRUCTED, tmp_len, &inner_start, &inner_length);
-	memcpy(inner_start, tmp_, tmp_len);
-	inner_start += tmp_len;
-	inner_length += tmp_len;
-
-	unsigned int outer_length = 0;
-	asn1_write_element_header(ASN1_SEQUENCE | ASN1_CONSTRUCTED, inner_length, &outer_start, &outer_length);
-
-	unsigned int this_length = 0;
-	asn1_write_size(outer_length + inner_length, &start, &this_length);
-
-	memmove(start, outer_start - outer_length, outer_length);
-
-	outer_start = start + outer_length;
-	*length += this_length;
-	*length += outer_length;
-
-	memmove(outer_start, inner_start - inner_length, inner_length);
-
-	*length += inner_length;
-
-	*p += this_length + outer_length + inner_length;
-}
-
-int img4_create_local_manifest(plist_t request, plist_t build_identity, plist_t* manifest)
-{
-	if (!request || !manifest) {
-		return -1;
-	}
-
-	unsigned char *buf = calloc(1, 65536);
-	unsigned char *p = buf;
-	unsigned int length = 0;
-	uint64_t uintval = 0;
-	unsigned int boolval = 0;
-
-	unsigned char tmp_[1024];
-	unsigned char *tmp = &tmp_[0];
-	unsigned int tmp_len = 0;
-
-	/* write manifest properties */
-	uintval = plist_dict_get_uint(request, "ApBoardID");
-	_manifest_write_key_value(&tmp, &tmp_len, "BORD", ASN1_INTEGER, &uintval, -1);
-
-	uintval = 0;
-	_manifest_write_key_value(&tmp, &tmp_len, "CEPO", ASN1_INTEGER, &uintval, -1);
-
-	uintval = plist_dict_get_uint(request, "ApChipID");
-	_manifest_write_key_value(&tmp, &tmp_len, "CHIP", ASN1_INTEGER, &uintval, -1);
-
-	boolval = plist_dict_get_bool(request, "ApProductionMode");
-	_manifest_write_key_value(&tmp, &tmp_len, "CPRO", ASN1_BOOLEAN, &boolval, -1);
-
-	boolval = 0;
-	_manifest_write_key_value(&tmp, &tmp_len, "CSEC", ASN1_BOOLEAN, &boolval, -1);
-
-	uintval = plist_dict_get_uint(request, "ApSecurityDomain");
-	_manifest_write_key_value(&tmp, &tmp_len, "SDOM", ASN1_INTEGER, &uintval, -1);
-
-	/* create manifest properties set */
-	_manifest_write_key_value(&p, &length, "MANP", ASN1_SET | ASN1_CONSTRUCTED, tmp_, tmp_len);
-
-	plist_t component_manifest = NULL;
-	if (build_identity) {
-		component_manifest = plist_dict_get_item(build_identity, "Manifest");
-	}
-
-	/* now write the components */
-	plist_dict_iter iter = NULL;
-	plist_dict_new_iter(request, &iter);
-	char *key = NULL;
-	plist_t val = NULL;
-	do {
-		plist_dict_next_item(request, iter, &key, &val);
-		if (val && plist_get_node_type(val) == PLIST_DICT) {
-			const char *comp = NULL;
-			/* check if component has Img4PayloadType */
-			if (component_manifest) {
-				plist_t img4_comp = plist_access_path(component_manifest, 3, key, "Info", "Img4PayloadType");
-				if (img4_comp) {
-					comp = plist_get_string_ptr(img4_comp, NULL);
-				}
-			}
-			if (!comp) {
-				comp = _img4_get_component_tag(key);
-			}
-			if (!comp) {
-				debug("DEBUG: %s: Unhandled component '%s'\n", __func__, key);
-				_manifest_write_component(&p, &length, key, val);
-			} else {
-				debug("DEBUG: found component %s (%s)\n", comp, key);
-				_manifest_write_component(&p, &length, comp, val);
-			}
-		}
-		free(key);
-	} while (val);
-	free(iter);
-
-	/* write manifest body header */
-	unsigned char manb_[32];
-	unsigned char *manb = &manb_[0];
-	unsigned int manb_len = 0;
-	_manifest_write_key_value(&manb, &manb_len, "MANB", ASN1_SET | ASN1_CONSTRUCTED, NULL, length);
-
-	/* write inner set */
-	unsigned char inner_set_[8];
-	unsigned char *inner_set = &inner_set_[0];
-	unsigned int inner_set_len = 0;
-	asn1_write_element_header(ASN1_SET | ASN1_CONSTRUCTED, length + manb_len, &inner_set, &inner_set_len);
-
-	/* write header values */
-	unsigned char hdrdata_[16];
-	unsigned char *hdrdata = &hdrdata_[0];
-	unsigned int hdrdata_len = 0;
-	asn1_write_element(&hdrdata, &hdrdata_len, ASN1_IA5_STRING, (void*)"IM4M", -1);
-	uint64_t intval = 0;
-	asn1_write_element(&hdrdata, &hdrdata_len, ASN1_INTEGER, &intval, -1);
-
-	/* write outer sequence now that we know the entire size */
-	unsigned char seq_[8];
-	unsigned char *seq = &seq_[0];
-	unsigned int seq_len = 0;
-	asn1_write_element_header(ASN1_SEQUENCE | ASN1_CONSTRUCTED, inner_set_len + length + manb_len + hdrdata_len, &seq, &seq_len);
-
-	unsigned int header_len = seq_len + hdrdata_len + inner_set_len + manb_len;
-
-	/* now put everything together */
-	memmove(buf + header_len, buf, length);
-
-	unsigned char *hdr = buf;
-	unsigned int hdr_len = 0;
-
-	memcpy(hdr, seq_, seq_len);
-	hdr += seq_len;
-	hdr_len += seq_len;
-
-	memcpy(hdr, hdrdata_, hdrdata_len);
-	hdr += hdrdata_len;
-	hdr_len += hdrdata_len;
-
-	memcpy(hdr, inner_set_, inner_set_len);
-	hdr += inner_set_len;
-	hdr_len += inner_set_len;
-
-	memcpy(hdr, manb_, manb_len);
-	hdr += manb_len;
-	hdr_len += manb_len;
-
-	length += hdr_len;
-
-	*manifest = plist_new_data((char*)buf, length);
-
-	free(buf);
-
-	return 0;
-}
-=======
 /*
  * img4.c
  * Functions for handling the IMG4 format
@@ -1989,5 +998,4 @@
 	free(buf);
 
 	return 0;
-}
->>>>>>> eda43ac4
+}