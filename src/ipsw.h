<<<<<<< HEAD
/*
 * ipsw.h
 * Definitions for IPSW utilities
 *
 * Copyright (c) 2012-2019 Nikias Bassen. All Rights Reserved.
 * Copyright (c) 2010 Martin Szulecki. All Rights Reserved.
 * Copyright (c) 2010 Joshua Hill. All Rights Reserved.
 *
 * This library is free software; you can redistribute it and/or
 * modify it under the terms of the GNU Lesser General Public
 * License as published by the Free Software Foundation; either
 * version 2.1 of the License, or (at your option) any later version.
 *
 * This library is distributed in the hope that it will be useful,
 * but WITHOUT ANY WARRANTY; without even the implied warranty of
 * MERCHANTABILITY or FITNESS FOR A PARTICULAR PURPOSE.  See the GNU
 * Lesser General Public License for more details.
 *
 * You should have received a copy of the GNU Lesser General Public
 * License along with this library; if not, write to the Free Software
 * Foundation, Inc., 51 Franklin Street, Fifth Floor, Boston, MA  02110-1301  USA
 */

#ifndef IDEVICERESTORE_IPSW_H
#define IDEVICERESTORE_IPSW_H

#ifdef __cplusplus
extern "C" {
#endif

#include <stdint.h>
#include <plist/plist.h>
#include <sys/stat.h>

struct ipsw_archive {
	int zip;
	char *path;
};
typedef struct ipsw_archive* ipsw_archive_t;

ipsw_archive_t ipsw_open(const char* ipsw);
void ipsw_close(ipsw_archive_t ipsw);

int ipsw_print_info(const char* ipsw);

typedef int (*ipsw_list_cb)(void *ctx, ipsw_archive_t ipsw, const char *name, struct stat *stat);
typedef int (*ipsw_send_cb)(void *ctx, void *data, size_t size, size_t done, size_t total_size);

struct ipsw_file_handle {
	FILE* file;
	struct zip* zip;
	struct zip_file* zfile;
	uint64_t size;
	int seekable;
};
typedef struct ipsw_file_handle* ipsw_file_handle_t;

ipsw_file_handle_t ipsw_file_open(ipsw_archive_t, const char* path);
void ipsw_file_close(ipsw_file_handle_t handle);

uint64_t ipsw_file_size(ipsw_file_handle_t handle);
int64_t ipsw_file_read(ipsw_file_handle_t handle, void* buffer, size_t size);
int ipsw_file_seek(ipsw_file_handle_t handle, int64_t offset, int whence);
int64_t ipsw_file_tell(ipsw_file_handle_t handle);

int ipsw_is_directory(const char* ipsw);

int ipsw_file_exists(ipsw_archive_t ipsw, const char* infile);
int ipsw_get_file_size(ipsw_archive_t ipsw, const char* infile, uint64_t* size);
int ipsw_extract_to_file(ipsw_archive_t ipsw, const char* infile, const char* outfile);
int ipsw_extract_to_file_with_progress(ipsw_archive_t ipsw, const char* infile, const char* outfile, int print_progress);
int ipsw_extract_to_memory(ipsw_archive_t ipsw, const char* infile, unsigned char** pbuffer, unsigned int* psize);
int ipsw_extract_send(ipsw_archive_t ipsw, const char* infile, int blocksize, ipsw_send_cb send_callback, void* ctx);
int ipsw_extract_build_manifest(ipsw_archive_t ipsw, plist_t* buildmanifest, int *tss_enabled);
int ipsw_extract_restore_plist(ipsw_archive_t ipsw, plist_t* restore_plist);
int ipsw_list_contents(ipsw_archive_t ipsw, ipsw_list_cb cb, void *ctx);

int ipsw_get_signed_firmwares(const char* product, plist_t* firmwares);
int ipsw_download_fw(const char *fwurl, unsigned char* isha1, const char* todir, char** ipswfile);

int ipsw_get_latest_fw(plist_t version_data, const char* product, char** fwurl, unsigned char* sha1buf);
int ipsw_download_latest_fw(plist_t version_data, const char* product, const char* todir, char** ipswfile);

void ipsw_cancel(void);

#ifdef __cplusplus
}
#endif

#endif
=======
/*
 * ipsw.h
 * Definitions for IPSW utilities
 *
 * Copyright (c) 2012-2019 Nikias Bassen. All Rights Reserved.
 * Copyright (c) 2010 Martin Szulecki. All Rights Reserved.
 * Copyright (c) 2010 Joshua Hill. All Rights Reserved.
 *
 * This library is free software; you can redistribute it and/or
 * modify it under the terms of the GNU Lesser General Public
 * License as published by the Free Software Foundation; either
 * version 2.1 of the License, or (at your option) any later version.
 *
 * This library is distributed in the hope that it will be useful,
 * but WITHOUT ANY WARRANTY; without even the implied warranty of
 * MERCHANTABILITY or FITNESS FOR A PARTICULAR PURPOSE.  See the GNU
 * Lesser General Public License for more details.
 *
 * You should have received a copy of the GNU Lesser General Public
 * License along with this library; if not, write to the Free Software
 * Foundation, Inc., 51 Franklin Street, Fifth Floor, Boston, MA  02110-1301  USA
 */

#ifndef IDEVICERESTORE_IPSW_H
#define IDEVICERESTORE_IPSW_H

#ifdef __cplusplus
extern "C" {
#endif

#include <stdint.h>
#include <plist/plist.h>
#include <sys/stat.h>

struct ipsw_archive {
	int zip;
	char *path;
};
typedef struct ipsw_archive* ipsw_archive_t;

ipsw_archive_t ipsw_open(const char* ipsw);
void ipsw_close(ipsw_archive_t ipsw);

int ipsw_print_info(const char* ipsw);

typedef int (*ipsw_list_cb)(void *ctx, ipsw_archive_t ipsw, const char *name, struct stat *stat);
typedef int (*ipsw_send_cb)(void *ctx, const void *data, size_t size, size_t done, size_t total_size);

struct ipsw_file_handle {
	FILE* file;
	struct zip* zip;
	struct zip_file* zfile;
	uint64_t size;
	int seekable;
};
typedef struct ipsw_file_handle* ipsw_file_handle_t;

ipsw_file_handle_t ipsw_file_open(ipsw_archive_t, const char* path);
void ipsw_file_close(ipsw_file_handle_t handle);

uint64_t ipsw_file_size(ipsw_file_handle_t handle);
int64_t ipsw_file_read(ipsw_file_handle_t handle, void* buffer, size_t size);
int ipsw_file_seek(ipsw_file_handle_t handle, int64_t offset, int whence);
int64_t ipsw_file_tell(ipsw_file_handle_t handle);

int ipsw_is_directory(const char* ipsw);

int ipsw_file_exists(ipsw_archive_t ipsw, const char* infile);
int ipsw_get_file_size(ipsw_archive_t ipsw, const char* infile, uint64_t* size);
int ipsw_extract_to_file(ipsw_archive_t ipsw, const char* infile, const char* outfile);
int ipsw_extract_to_file_with_progress(ipsw_archive_t ipsw, const char* infile, const char* outfile, int print_progress);
int ipsw_extract_to_memory(ipsw_archive_t ipsw, const char* infile, void** pbuffer, size_t* psize);
int ipsw_extract_send(ipsw_archive_t ipsw, const char* infile, int blocksize, ipsw_send_cb send_callback, void* ctx);
int ipsw_extract_build_manifest(ipsw_archive_t ipsw, plist_t* buildmanifest, int *tss_enabled);
int ipsw_extract_restore_plist(ipsw_archive_t ipsw, plist_t* restore_plist);
int ipsw_list_contents(ipsw_archive_t ipsw, ipsw_list_cb cb, void *ctx);

int ipsw_get_signed_firmwares(const char* product, plist_t* firmwares);
int ipsw_download_fw(const char *fwurl, unsigned char* isha1, const char* todir, char** ipswfile);

int ipsw_get_latest_fw(plist_t version_data, const char* product, char** fwurl, unsigned char* sha1buf);
int ipsw_download_latest_fw(plist_t version_data, const char* product, const char* todir, char** ipswfile);

void ipsw_cancel(void);

#ifdef __cplusplus
}
#endif

#endif
>>>>>>> eda43ac4
<|MERGE_RESOLUTION|>--- conflicted
+++ resolved
@@ -1,95 +1,3 @@
-<<<<<<< HEAD
-/*
- * ipsw.h
- * Definitions for IPSW utilities
- *
- * Copyright (c) 2012-2019 Nikias Bassen. All Rights Reserved.
- * Copyright (c) 2010 Martin Szulecki. All Rights Reserved.
- * Copyright (c) 2010 Joshua Hill. All Rights Reserved.
- *
- * This library is free software; you can redistribute it and/or
- * modify it under the terms of the GNU Lesser General Public
- * License as published by the Free Software Foundation; either
- * version 2.1 of the License, or (at your option) any later version.
- *
- * This library is distributed in the hope that it will be useful,
- * but WITHOUT ANY WARRANTY; without even the implied warranty of
- * MERCHANTABILITY or FITNESS FOR A PARTICULAR PURPOSE.  See the GNU
- * Lesser General Public License for more details.
- *
- * You should have received a copy of the GNU Lesser General Public
- * License along with this library; if not, write to the Free Software
- * Foundation, Inc., 51 Franklin Street, Fifth Floor, Boston, MA  02110-1301  USA
- */
-
-#ifndef IDEVICERESTORE_IPSW_H
-#define IDEVICERESTORE_IPSW_H
-
-#ifdef __cplusplus
-extern "C" {
-#endif
-
-#include <stdint.h>
-#include <plist/plist.h>
-#include <sys/stat.h>
-
-struct ipsw_archive {
-	int zip;
-	char *path;
-};
-typedef struct ipsw_archive* ipsw_archive_t;
-
-ipsw_archive_t ipsw_open(const char* ipsw);
-void ipsw_close(ipsw_archive_t ipsw);
-
-int ipsw_print_info(const char* ipsw);
-
-typedef int (*ipsw_list_cb)(void *ctx, ipsw_archive_t ipsw, const char *name, struct stat *stat);
-typedef int (*ipsw_send_cb)(void *ctx, void *data, size_t size, size_t done, size_t total_size);
-
-struct ipsw_file_handle {
-	FILE* file;
-	struct zip* zip;
-	struct zip_file* zfile;
-	uint64_t size;
-	int seekable;
-};
-typedef struct ipsw_file_handle* ipsw_file_handle_t;
-
-ipsw_file_handle_t ipsw_file_open(ipsw_archive_t, const char* path);
-void ipsw_file_close(ipsw_file_handle_t handle);
-
-uint64_t ipsw_file_size(ipsw_file_handle_t handle);
-int64_t ipsw_file_read(ipsw_file_handle_t handle, void* buffer, size_t size);
-int ipsw_file_seek(ipsw_file_handle_t handle, int64_t offset, int whence);
-int64_t ipsw_file_tell(ipsw_file_handle_t handle);
-
-int ipsw_is_directory(const char* ipsw);
-
-int ipsw_file_exists(ipsw_archive_t ipsw, const char* infile);
-int ipsw_get_file_size(ipsw_archive_t ipsw, const char* infile, uint64_t* size);
-int ipsw_extract_to_file(ipsw_archive_t ipsw, const char* infile, const char* outfile);
-int ipsw_extract_to_file_with_progress(ipsw_archive_t ipsw, const char* infile, const char* outfile, int print_progress);
-int ipsw_extract_to_memory(ipsw_archive_t ipsw, const char* infile, unsigned char** pbuffer, unsigned int* psize);
-int ipsw_extract_send(ipsw_archive_t ipsw, const char* infile, int blocksize, ipsw_send_cb send_callback, void* ctx);
-int ipsw_extract_build_manifest(ipsw_archive_t ipsw, plist_t* buildmanifest, int *tss_enabled);
-int ipsw_extract_restore_plist(ipsw_archive_t ipsw, plist_t* restore_plist);
-int ipsw_list_contents(ipsw_archive_t ipsw, ipsw_list_cb cb, void *ctx);
-
-int ipsw_get_signed_firmwares(const char* product, plist_t* firmwares);
-int ipsw_download_fw(const char *fwurl, unsigned char* isha1, const char* todir, char** ipswfile);
-
-int ipsw_get_latest_fw(plist_t version_data, const char* product, char** fwurl, unsigned char* sha1buf);
-int ipsw_download_latest_fw(plist_t version_data, const char* product, const char* todir, char** ipswfile);
-
-void ipsw_cancel(void);
-
-#ifdef __cplusplus
-}
-#endif
-
-#endif
-=======
 /*
  * ipsw.h
  * Definitions for IPSW utilities
@@ -179,5 +87,4 @@
 }
 #endif
 
-#endif
->>>>>>> eda43ac4
+#endif