--- conflicted
+++ resolved
@@ -1,90 +1,3 @@
-<<<<<<< HEAD
-/*
- * fls.h
- * support for .fls file format (found in .bbfw files)
- *
- * Copyright (c) 2012 Nikias Bassen. All Rights Reserved.
- *
- * This library is free software; you can redistribute it and/or
- * modify it under the terms of the GNU Lesser General Public
- * License as published by the Free Software Foundation; either
- * version 2.1 of the License, or (at your option) any later version.
- *
- * This library is distributed in the hope that it will be useful,
- * but WITHOUT ANY WARRANTY; without even the implied warranty of
- * MERCHANTABILITY or FITNESS FOR A PARTICULAR PURPOSE.  See the GNU
- * Lesser General Public License for more details.
- *
- * You should have received a copy of the GNU Lesser General Public
- * License along with this library; if not, write to the Free Software
- * Foundation, Inc., 51 Franklin Street, Fifth Floor, Boston, MA  02110-1301  USA
- */
-#ifndef FLS_H
-#define FLS_H
-
-#include <stdint.h>
-
-struct _fls_element {
-	uint32_t type;
-	uint32_t size;
-	uint32_t empty;
-	const unsigned char* data;
-} __attribute__((packed));
-typedef struct _fls_element fls_element;
-
-struct _fls_0c_element {
-	uint32_t type;
-	uint32_t size;
-	uint32_t empty;
-	uint32_t off_0x0c;
-	uint32_t off_0x10;
-	uint32_t off_0x14;
-	uint32_t off_0x18;
-	uint32_t data_size; // size without header
-	uint32_t off_0x20;
-	uint32_t offset; // absolute offset of data in file
-	const unsigned char* data; // data+0x14 contains offset to sig blob
-} __attribute__((packed));
-typedef struct _fls_0c_element fls_0c_element;
-
-struct _fls_10_element {
-	uint32_t type;
-	uint32_t size;
-	uint32_t empty;
-	uint32_t data_size; // size without header
-	uint32_t off_0x10;
-	uint32_t offset;
-	const unsigned char* data;
-} __attribute__((packed));
-typedef struct _fls_10_element fls_10_element;
-
-struct _fls_14_element {
-	uint32_t type;
-	uint32_t size;
-	uint32_t empty;
-	uint32_t data_size; // size without header
-	uint32_t off_0x10;
-	uint32_t offset;
-	const unsigned char* data;
-} __attribute__((packed));
-typedef struct _fls_14_element fls_14_element;
-
-typedef struct {
-	unsigned int num_elements;
-	unsigned int max_elements;
-	fls_element** elements;
-	const fls_0c_element* c_element;
-	void* data;
-	uint32_t size;
-} fls_file;
-
-fls_file* fls_parse(unsigned char* data, unsigned int size);
-void fls_free(fls_file* fls);
-int fls_update_sig_blob(fls_file* fls, const unsigned char* data, unsigned int size);
-int fls_insert_ticket(fls_file* fls, const unsigned char* data, unsigned int size);
-
-#endif
-=======
 /*
  * fls.h
  * support for .fls file format (found in .bbfw files)
@@ -169,5 +82,4 @@
 int fls_update_sig_blob(fls_file* fls, const void* data, size_t size);
 int fls_insert_ticket(fls_file* fls, const void* data, size_t size);
 
-#endif
->>>>>>> eda43ac4
+#endif