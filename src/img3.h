<<<<<<< HEAD
/*
 * img3.h
 * Functions for handling with Apple's IMG3 format
 *
 * Copyright (c) 2012 Nikias Bassen. All Rights Reserved.
 * Copyright (c) 2010 Martin Szulecki. All Rights Reserved.
 * Copyright (c) 2010 Joshua Hill. All Rights Reserved.
 *
 * This library is free software; you can redistribute it and/or
 * modify it under the terms of the GNU Lesser General Public
 * License as published by the Free Software Foundation; either
 * version 2.1 of the License, or (at your option) any later version.
 *
 * This library is distributed in the hope that it will be useful,
 * but WITHOUT ANY WARRANTY; without even the implied warranty of
 * MERCHANTABILITY or FITNESS FOR A PARTICULAR PURPOSE.  See the GNU
 * Lesser General Public License for more details.
 *
 * You should have received a copy of the GNU Lesser General Public
 * License along with this library; if not, write to the Free Software
 * Foundation, Inc., 51 Franklin Street, Fifth Floor, Boston, MA  02110-1301  USA
 */

#ifndef IDEVICERESTORE_IMG3_H
#define IDEVICERESTORE_IMG3_H

#ifdef __cplusplus
extern "C" {
#endif

typedef enum {
	kNorContainer = 0x696D6733,  // img3
	kImg3Container = 0x496D6733, // Img3
	k8900Container = 0x30303938, // 8900
	kImg2Container = 0x494D4732  // IMG2
} img3_container;

typedef enum {
	kDataElement = 0x44415441, // DATA
	kTypeElement = 0x54595045, // TYPE
	kKbagElement = 0x4B424147, // KBAG
	kShshElement = 0x53485348, // SHSH
	kCertElement = 0x43455254, // CERT
	kChipElement = 0x43484950, // CHIP
	kProdElement = 0x50524F44, // PROD
	kSdomElement = 0x53444F4D, // SDOM
	kVersElement = 0x56455253, // VERS
	kBordElement = 0x424F5244, // BORD
	kSepoElement = 0x5345504F, // SEPO
	kEcidElement = 0x45434944, // ECID
	kUnknElement = 0x53414c54  // FIXME
} img3_element_type;

typedef struct {
	unsigned int signature;
	unsigned int full_size;
	unsigned int data_size;
	unsigned int shsh_offset;
	unsigned int image_type;
} img3_header;

typedef struct {
	unsigned int signature;
	unsigned int full_size;
	unsigned int data_size;
} img3_element_header;

typedef struct {
	img3_element_header* header;
	img3_element_type type;
	unsigned char* data;
} img3_element;

typedef struct {
	unsigned char* data;
	img3_header* header;
	int num_elements;
	img3_element* elements[16];
	int idx_ecid_element;
	int idx_shsh_element;
	int idx_cert_element;
/*	img3_element* type_element;
	img3_element* data_element;
	img3_element* vers_element;
	img3_element* sepo_element;
	img3_element* bord_element;
	img3_element* sepo2_element;
	img3_element* chip_element;
	img3_element* bord2_element;
	img3_element* kbag1_element;
	img3_element* kbag2_element;
	img3_element* ecid_element;
	img3_element* shsh_element;
	img3_element* cert_element;
	img3_element* unkn_element;*/
} img3_file;

int img3_stitch_component(const char* component_name, const unsigned char* component_data, unsigned int component_size, const unsigned char* blob, unsigned int blob_size, unsigned char** img3_data, unsigned int *img3_size);

#ifdef __cplusplus
}
#endif

#endif
=======
/*
 * img3.h
 * Functions for handling with Apple's IMG3 format
 *
 * Copyright (c) 2012 Nikias Bassen. All Rights Reserved.
 * Copyright (c) 2010 Martin Szulecki. All Rights Reserved.
 * Copyright (c) 2010 Joshua Hill. All Rights Reserved.
 *
 * This library is free software; you can redistribute it and/or
 * modify it under the terms of the GNU Lesser General Public
 * License as published by the Free Software Foundation; either
 * version 2.1 of the License, or (at your option) any later version.
 *
 * This library is distributed in the hope that it will be useful,
 * but WITHOUT ANY WARRANTY; without even the implied warranty of
 * MERCHANTABILITY or FITNESS FOR A PARTICULAR PURPOSE.  See the GNU
 * Lesser General Public License for more details.
 *
 * You should have received a copy of the GNU Lesser General Public
 * License along with this library; if not, write to the Free Software
 * Foundation, Inc., 51 Franklin Street, Fifth Floor, Boston, MA  02110-1301  USA
 */

#ifndef IDEVICERESTORE_IMG3_H
#define IDEVICERESTORE_IMG3_H

#ifdef __cplusplus
extern "C" {
#endif

typedef enum {
	kNorContainer = 0x696D6733,  // img3
	kImg3Container = 0x496D6733, // Img3
	k8900Container = 0x30303938, // 8900
	kImg2Container = 0x494D4732  // IMG2
} img3_container;

typedef enum {
	kDataElement = 0x44415441, // DATA
	kTypeElement = 0x54595045, // TYPE
	kKbagElement = 0x4B424147, // KBAG
	kShshElement = 0x53485348, // SHSH
	kCertElement = 0x43455254, // CERT
	kChipElement = 0x43484950, // CHIP
	kProdElement = 0x50524F44, // PROD
	kSdomElement = 0x53444F4D, // SDOM
	kVersElement = 0x56455253, // VERS
	kBordElement = 0x424F5244, // BORD
	kSepoElement = 0x5345504F, // SEPO
	kEcidElement = 0x45434944, // ECID
	kUnknElement = 0x53414c54  // FIXME
} img3_element_type;

typedef struct {
	unsigned int signature;
	unsigned int full_size;
	unsigned int data_size;
	unsigned int shsh_offset;
	unsigned int image_type;
} img3_header;

typedef struct {
	unsigned int signature;
	unsigned int full_size;
	unsigned int data_size;
} img3_element_header;

typedef struct {
	img3_element_header* header;
	img3_element_type type;
	unsigned char* data;
} img3_element;

typedef struct {
	unsigned char* data;
	img3_header* header;
	int num_elements;
	img3_element* elements[16];
	int idx_ecid_element;
	int idx_shsh_element;
	int idx_cert_element;
} img3_file;

int img3_stitch_component(const char* component_name, const void* component_data, size_t component_size, const void* blob, size_t blob_size, void** img3_data, size_t *img3_size);

#ifdef __cplusplus
}
#endif

#endif
>>>>>>> eda43ac4
<|MERGE_RESOLUTION|>--- conflicted
+++ resolved
@@ -1,197 +1,90 @@
-<<<<<<< HEAD
-/*
- * img3.h
- * Functions for handling with Apple's IMG3 format
- *
- * Copyright (c) 2012 Nikias Bassen. All Rights Reserved.
- * Copyright (c) 2010 Martin Szulecki. All Rights Reserved.
- * Copyright (c) 2010 Joshua Hill. All Rights Reserved.
- *
- * This library is free software; you can redistribute it and/or
- * modify it under the terms of the GNU Lesser General Public
- * License as published by the Free Software Foundation; either
- * version 2.1 of the License, or (at your option) any later version.
- *
- * This library is distributed in the hope that it will be useful,
- * but WITHOUT ANY WARRANTY; without even the implied warranty of
- * MERCHANTABILITY or FITNESS FOR A PARTICULAR PURPOSE.  See the GNU
- * Lesser General Public License for more details.
- *
- * You should have received a copy of the GNU Lesser General Public
- * License along with this library; if not, write to the Free Software
- * Foundation, Inc., 51 Franklin Street, Fifth Floor, Boston, MA  02110-1301  USA
- */
-
-#ifndef IDEVICERESTORE_IMG3_H
-#define IDEVICERESTORE_IMG3_H
-
-#ifdef __cplusplus
-extern "C" {
-#endif
-
-typedef enum {
-	kNorContainer = 0x696D6733,  // img3
-	kImg3Container = 0x496D6733, // Img3
-	k8900Container = 0x30303938, // 8900
-	kImg2Container = 0x494D4732  // IMG2
-} img3_container;
-
-typedef enum {
-	kDataElement = 0x44415441, // DATA
-	kTypeElement = 0x54595045, // TYPE
-	kKbagElement = 0x4B424147, // KBAG
-	kShshElement = 0x53485348, // SHSH
-	kCertElement = 0x43455254, // CERT
-	kChipElement = 0x43484950, // CHIP
-	kProdElement = 0x50524F44, // PROD
-	kSdomElement = 0x53444F4D, // SDOM
-	kVersElement = 0x56455253, // VERS
-	kBordElement = 0x424F5244, // BORD
-	kSepoElement = 0x5345504F, // SEPO
-	kEcidElement = 0x45434944, // ECID
-	kUnknElement = 0x53414c54  // FIXME
-} img3_element_type;
-
-typedef struct {
-	unsigned int signature;
-	unsigned int full_size;
-	unsigned int data_size;
-	unsigned int shsh_offset;
-	unsigned int image_type;
-} img3_header;
-
-typedef struct {
-	unsigned int signature;
-	unsigned int full_size;
-	unsigned int data_size;
-} img3_element_header;
-
-typedef struct {
-	img3_element_header* header;
-	img3_element_type type;
-	unsigned char* data;
-} img3_element;
-
-typedef struct {
-	unsigned char* data;
-	img3_header* header;
-	int num_elements;
-	img3_element* elements[16];
-	int idx_ecid_element;
-	int idx_shsh_element;
-	int idx_cert_element;
-/*	img3_element* type_element;
-	img3_element* data_element;
-	img3_element* vers_element;
-	img3_element* sepo_element;
-	img3_element* bord_element;
-	img3_element* sepo2_element;
-	img3_element* chip_element;
-	img3_element* bord2_element;
-	img3_element* kbag1_element;
-	img3_element* kbag2_element;
-	img3_element* ecid_element;
-	img3_element* shsh_element;
-	img3_element* cert_element;
-	img3_element* unkn_element;*/
-} img3_file;
-
-int img3_stitch_component(const char* component_name, const unsigned char* component_data, unsigned int component_size, const unsigned char* blob, unsigned int blob_size, unsigned char** img3_data, unsigned int *img3_size);
-
-#ifdef __cplusplus
-}
-#endif
-
-#endif
-=======
-/*
- * img3.h
- * Functions for handling with Apple's IMG3 format
- *
- * Copyright (c) 2012 Nikias Bassen. All Rights Reserved.
- * Copyright (c) 2010 Martin Szulecki. All Rights Reserved.
- * Copyright (c) 2010 Joshua Hill. All Rights Reserved.
- *
- * This library is free software; you can redistribute it and/or
- * modify it under the terms of the GNU Lesser General Public
- * License as published by the Free Software Foundation; either
- * version 2.1 of the License, or (at your option) any later version.
- *
- * This library is distributed in the hope that it will be useful,
- * but WITHOUT ANY WARRANTY; without even the implied warranty of
- * MERCHANTABILITY or FITNESS FOR A PARTICULAR PURPOSE.  See the GNU
- * Lesser General Public License for more details.
- *
- * You should have received a copy of the GNU Lesser General Public
- * License along with this library; if not, write to the Free Software
- * Foundation, Inc., 51 Franklin Street, Fifth Floor, Boston, MA  02110-1301  USA
- */
-
-#ifndef IDEVICERESTORE_IMG3_H
-#define IDEVICERESTORE_IMG3_H
-
-#ifdef __cplusplus
-extern "C" {
-#endif
-
-typedef enum {
-	kNorContainer = 0x696D6733,  // img3
-	kImg3Container = 0x496D6733, // Img3
-	k8900Container = 0x30303938, // 8900
-	kImg2Container = 0x494D4732  // IMG2
-} img3_container;
-
-typedef enum {
-	kDataElement = 0x44415441, // DATA
-	kTypeElement = 0x54595045, // TYPE
-	kKbagElement = 0x4B424147, // KBAG
-	kShshElement = 0x53485348, // SHSH
-	kCertElement = 0x43455254, // CERT
-	kChipElement = 0x43484950, // CHIP
-	kProdElement = 0x50524F44, // PROD
-	kSdomElement = 0x53444F4D, // SDOM
-	kVersElement = 0x56455253, // VERS
-	kBordElement = 0x424F5244, // BORD
-	kSepoElement = 0x5345504F, // SEPO
-	kEcidElement = 0x45434944, // ECID
-	kUnknElement = 0x53414c54  // FIXME
-} img3_element_type;
-
-typedef struct {
-	unsigned int signature;
-	unsigned int full_size;
-	unsigned int data_size;
-	unsigned int shsh_offset;
-	unsigned int image_type;
-} img3_header;
-
-typedef struct {
-	unsigned int signature;
-	unsigned int full_size;
-	unsigned int data_size;
-} img3_element_header;
-
-typedef struct {
-	img3_element_header* header;
-	img3_element_type type;
-	unsigned char* data;
-} img3_element;
-
-typedef struct {
-	unsigned char* data;
-	img3_header* header;
-	int num_elements;
-	img3_element* elements[16];
-	int idx_ecid_element;
-	int idx_shsh_element;
-	int idx_cert_element;
-} img3_file;
-
-int img3_stitch_component(const char* component_name, const void* component_data, size_t component_size, const void* blob, size_t blob_size, void** img3_data, size_t *img3_size);
-
-#ifdef __cplusplus
-}
-#endif
-
-#endif
->>>>>>> eda43ac4
+/*
+ * img3.h
+ * Functions for handling with Apple's IMG3 format
+ *
+ * Copyright (c) 2012 Nikias Bassen. All Rights Reserved.
+ * Copyright (c) 2010 Martin Szulecki. All Rights Reserved.
+ * Copyright (c) 2010 Joshua Hill. All Rights Reserved.
+ *
+ * This library is free software; you can redistribute it and/or
+ * modify it under the terms of the GNU Lesser General Public
+ * License as published by the Free Software Foundation; either
+ * version 2.1 of the License, or (at your option) any later version.
+ *
+ * This library is distributed in the hope that it will be useful,
+ * but WITHOUT ANY WARRANTY; without even the implied warranty of
+ * MERCHANTABILITY or FITNESS FOR A PARTICULAR PURPOSE.  See the GNU
+ * Lesser General Public License for more details.
+ *
+ * You should have received a copy of the GNU Lesser General Public
+ * License along with this library; if not, write to the Free Software
+ * Foundation, Inc., 51 Franklin Street, Fifth Floor, Boston, MA  02110-1301  USA
+ */
+
+#ifndef IDEVICERESTORE_IMG3_H
+#define IDEVICERESTORE_IMG3_H
+
+#ifdef __cplusplus
+extern "C" {
+#endif
+
+typedef enum {
+	kNorContainer = 0x696D6733,  // img3
+	kImg3Container = 0x496D6733, // Img3
+	k8900Container = 0x30303938, // 8900
+	kImg2Container = 0x494D4732  // IMG2
+} img3_container;
+
+typedef enum {
+	kDataElement = 0x44415441, // DATA
+	kTypeElement = 0x54595045, // TYPE
+	kKbagElement = 0x4B424147, // KBAG
+	kShshElement = 0x53485348, // SHSH
+	kCertElement = 0x43455254, // CERT
+	kChipElement = 0x43484950, // CHIP
+	kProdElement = 0x50524F44, // PROD
+	kSdomElement = 0x53444F4D, // SDOM
+	kVersElement = 0x56455253, // VERS
+	kBordElement = 0x424F5244, // BORD
+	kSepoElement = 0x5345504F, // SEPO
+	kEcidElement = 0x45434944, // ECID
+	kUnknElement = 0x53414c54  // FIXME
+} img3_element_type;
+
+typedef struct {
+	unsigned int signature;
+	unsigned int full_size;
+	unsigned int data_size;
+	unsigned int shsh_offset;
+	unsigned int image_type;
+} img3_header;
+
+typedef struct {
+	unsigned int signature;
+	unsigned int full_size;
+	unsigned int data_size;
+} img3_element_header;
+
+typedef struct {
+	img3_element_header* header;
+	img3_element_type type;
+	unsigned char* data;
+} img3_element;
+
+typedef struct {
+	unsigned char* data;
+	img3_header* header;
+	int num_elements;
+	img3_element* elements[16];
+	int idx_ecid_element;
+	int idx_shsh_element;
+	int idx_cert_element;
+} img3_file;
+
+int img3_stitch_component(const char* component_name, const void* component_data, size_t component_size, const void* blob, size_t blob_size, void** img3_data, size_t *img3_size);
+
+#ifdef __cplusplus
+}
+#endif
+
+#endif