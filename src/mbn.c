<<<<<<< HEAD
/*
 * mbn.c
 * support for .mbn file format (found in .bbfw files)
 *
 * Copyright (c) 2012 Martin Szulecki. All Rights Reserved.
 * Copyright (c) 2012 Nikias Bassen. All Rights Reserved.
 *
 * This library is free software; you can redistribute it and/or
 * modify it under the terms of the GNU Lesser General Public
 * License as published by the Free Software Foundation; either
 * version 2.1 of the License, or (at your option) any later version.
 *
 * This library is distributed in the hope that it will be useful,
 * but WITHOUT ANY WARRANTY; without even the implied warranty of
 * MERCHANTABILITY or FITNESS FOR A PARTICULAR PURPOSE.  See the GNU
 * Lesser General Public License for more details.
 *
 * You should have received a copy of the GNU Lesser General Public
 * License along with this library; if not, write to the Free Software
 * Foundation, Inc., 51 Franklin Street, Fifth Floor, Boston, MA  02110-1301  USA
 */
#include <stdio.h>
#include <stdlib.h>
#include <string.h>
#include "mbn.h"
#include "common.h"

mbn_file* mbn_parse(unsigned char* data, unsigned int size)
{
	mbn_file* mbn = (mbn_file*)malloc(sizeof(mbn_file));
	if (!mbn) {
		return NULL;
	}
	memset(mbn, '\0', sizeof(mbn_file));
	mbn->data = malloc(size);
	mbn->size = size;
	memcpy(mbn->data, data, size);
	/* FIXME: header parsing is not big endian safe */
	if (memcmp(data, MBN_V2_MAGIC, MBN_V2_MAGIC_SIZE) == 0) {
		mbn->version = 2;
		memcpy(&mbn->header.v2, data, sizeof(mbn_header_v2));
		mbn->parsed_size = mbn->header.v2.data_size + sizeof(mbn_header_v2);
	} else if (memcmp(data, MBN_V1_MAGIC, MBN_V1_MAGIC_SIZE) == 0) {
		mbn->version = 1;
		memcpy(&mbn->header.v1, data, sizeof(mbn_header_v1));
		mbn->parsed_size = mbn->header.v1.data_size + sizeof(mbn_header_v1);
	} else if (memcmp(data, BIN_MAGIC, BIN_MAGIC_SIZE) == 0) {
		mbn->version = 3;
		memcpy(&mbn->header.bin, data, sizeof(bin_header));
		mbn->parsed_size = mbn->header.bin.total_size;
	} else if (memcmp(data, ELF_MAGIC, ELF_MAGIC_SIZE) == 0) {
		mbn->version = 4;
		memcpy(&mbn->header.elf, data, sizeof(elf_header));
		// we cheat here since we don't parse the actual ELF file
		mbn->parsed_size = mbn->size;
	} else {
		debug("DEBUG: Unknown file format passed to %s\n", __func__);
	}
	if (mbn->parsed_size != mbn->size) {
		info("WARNING: size mismatch when parsing MBN file. Continuing anyway.\n");
	}
	return mbn;
}

void mbn_free(mbn_file* mbn)
{
	if (mbn) {
		if (mbn->data) {
			free(mbn->data);
		}
		free(mbn);
	}
}

int mbn_update_sig_blob(mbn_file* mbn, const unsigned char* sigdata, unsigned int siglen)
{
	if (!mbn) {
		error("ERROR: %s: no data\n", __func__);
		return -1;
	}
	mbn->parsed_sig_offset = mbn->size - siglen;
	if ((mbn->parsed_sig_offset + siglen) > mbn->size) {
		error("ERROR: %s: signature is larger than mbn file size\n", __func__);
		return -1;
	}

	memcpy(mbn->data + mbn->parsed_sig_offset, sigdata, siglen);

	return 0;
}

=======
/*
 * mbn.c
 * support for .mbn file format (found in .bbfw files)
 *
 * Copyright (c) 2012 Martin Szulecki. All Rights Reserved.
 * Copyright (c) 2012 Nikias Bassen. All Rights Reserved.
 *
 * This library is free software; you can redistribute it and/or
 * modify it under the terms of the GNU Lesser General Public
 * License as published by the Free Software Foundation; either
 * version 2.1 of the License, or (at your option) any later version.
 *
 * This library is distributed in the hope that it will be useful,
 * but WITHOUT ANY WARRANTY; without even the implied warranty of
 * MERCHANTABILITY or FITNESS FOR A PARTICULAR PURPOSE.  See the GNU
 * Lesser General Public License for more details.
 *
 * You should have received a copy of the GNU Lesser General Public
 * License along with this library; if not, write to the Free Software
 * Foundation, Inc., 51 Franklin Street, Fifth Floor, Boston, MA  02110-1301  USA
 */
#include <stdio.h>
#include <stdlib.h>
#include <string.h>
#include "mbn.h"
#include "common.h"

mbn_file* mbn_parse(const void* data, size_t size)
{
	mbn_file* mbn = (mbn_file*)malloc(sizeof(mbn_file));
	if (!mbn) {
		return NULL;
	}
	memset(mbn, '\0', sizeof(mbn_file));
	mbn->data = malloc(size);
	mbn->size = size;
	memcpy(mbn->data, data, size);
	/* FIXME: header parsing is not big endian safe */
	if (memcmp(data, MBN_V2_MAGIC, MBN_V2_MAGIC_SIZE) == 0) {
		mbn->version = 2;
		memcpy(&mbn->header.v2, data, sizeof(mbn_header_v2));
		mbn->parsed_size = mbn->header.v2.data_size + sizeof(mbn_header_v2);
	} else if (memcmp(data, MBN_V1_MAGIC, MBN_V1_MAGIC_SIZE) == 0) {
		mbn->version = 1;
		memcpy(&mbn->header.v1, data, sizeof(mbn_header_v1));
		mbn->parsed_size = mbn->header.v1.data_size + sizeof(mbn_header_v1);
	} else if (memcmp(data, BIN_MAGIC, BIN_MAGIC_SIZE) == 0) {
		mbn->version = 3;
		memcpy(&mbn->header.bin, data, sizeof(bin_header));
		mbn->parsed_size = mbn->header.bin.total_size;
	} else if (memcmp(data, ELF_MAGIC, ELF_MAGIC_SIZE) == 0) {
		mbn->version = 4;
		memcpy(&mbn->header.elf, data, sizeof(elf_header));
		// we cheat here since we don't parse the actual ELF file
		mbn->parsed_size = mbn->size;
	} else {
		logger(LL_DEBUG, "Unknown file format passed to %s\n", __func__);
	}
	if (mbn->parsed_size != mbn->size) {
		logger(LL_WARNING, "Size mismatch when parsing MBN file. Continuing anyway.\n");
	}
	return mbn;
}

void mbn_free(mbn_file* mbn)
{
	if (mbn) {
		if (mbn->data) {
			free(mbn->data);
		}
		free(mbn);
	}
}

int mbn_update_sig_blob(mbn_file* mbn, const void* sigdata, size_t siglen)
{
	if (!mbn) {
		logger(LL_ERROR, "%s: no data\n", __func__);
		return -1;
	}
	mbn->parsed_sig_offset = mbn->size - siglen;
	if ((mbn->parsed_sig_offset + siglen) > mbn->size) {
		logger(LL_ERROR, "%s: signature is larger than mbn file size\n", __func__);
		return -1;
	}

	memcpy(mbn->data + mbn->parsed_sig_offset, sigdata, siglen);

	return 0;
}
>>>>>>> eda43ac4
<|MERGE_RESOLUTION|>--- conflicted
+++ resolved
@@ -1,96 +1,3 @@
-<<<<<<< HEAD
-/*
- * mbn.c
- * support for .mbn file format (found in .bbfw files)
- *
- * Copyright (c) 2012 Martin Szulecki. All Rights Reserved.
- * Copyright (c) 2012 Nikias Bassen. All Rights Reserved.
- *
- * This library is free software; you can redistribute it and/or
- * modify it under the terms of the GNU Lesser General Public
- * License as published by the Free Software Foundation; either
- * version 2.1 of the License, or (at your option) any later version.
- *
- * This library is distributed in the hope that it will be useful,
- * but WITHOUT ANY WARRANTY; without even the implied warranty of
- * MERCHANTABILITY or FITNESS FOR A PARTICULAR PURPOSE.  See the GNU
- * Lesser General Public License for more details.
- *
- * You should have received a copy of the GNU Lesser General Public
- * License along with this library; if not, write to the Free Software
- * Foundation, Inc., 51 Franklin Street, Fifth Floor, Boston, MA  02110-1301  USA
- */
-#include <stdio.h>
-#include <stdlib.h>
-#include <string.h>
-#include "mbn.h"
-#include "common.h"
-
-mbn_file* mbn_parse(unsigned char* data, unsigned int size)
-{
-	mbn_file* mbn = (mbn_file*)malloc(sizeof(mbn_file));
-	if (!mbn) {
-		return NULL;
-	}
-	memset(mbn, '\0', sizeof(mbn_file));
-	mbn->data = malloc(size);
-	mbn->size = size;
-	memcpy(mbn->data, data, size);
-	/* FIXME: header parsing is not big endian safe */
-	if (memcmp(data, MBN_V2_MAGIC, MBN_V2_MAGIC_SIZE) == 0) {
-		mbn->version = 2;
-		memcpy(&mbn->header.v2, data, sizeof(mbn_header_v2));
-		mbn->parsed_size = mbn->header.v2.data_size + sizeof(mbn_header_v2);
-	} else if (memcmp(data, MBN_V1_MAGIC, MBN_V1_MAGIC_SIZE) == 0) {
-		mbn->version = 1;
-		memcpy(&mbn->header.v1, data, sizeof(mbn_header_v1));
-		mbn->parsed_size = mbn->header.v1.data_size + sizeof(mbn_header_v1);
-	} else if (memcmp(data, BIN_MAGIC, BIN_MAGIC_SIZE) == 0) {
-		mbn->version = 3;
-		memcpy(&mbn->header.bin, data, sizeof(bin_header));
-		mbn->parsed_size = mbn->header.bin.total_size;
-	} else if (memcmp(data, ELF_MAGIC, ELF_MAGIC_SIZE) == 0) {
-		mbn->version = 4;
-		memcpy(&mbn->header.elf, data, sizeof(elf_header));
-		// we cheat here since we don't parse the actual ELF file
-		mbn->parsed_size = mbn->size;
-	} else {
-		debug("DEBUG: Unknown file format passed to %s\n", __func__);
-	}
-	if (mbn->parsed_size != mbn->size) {
-		info("WARNING: size mismatch when parsing MBN file. Continuing anyway.\n");
-	}
-	return mbn;
-}
-
-void mbn_free(mbn_file* mbn)
-{
-	if (mbn) {
-		if (mbn->data) {
-			free(mbn->data);
-		}
-		free(mbn);
-	}
-}
-
-int mbn_update_sig_blob(mbn_file* mbn, const unsigned char* sigdata, unsigned int siglen)
-{
-	if (!mbn) {
-		error("ERROR: %s: no data\n", __func__);
-		return -1;
-	}
-	mbn->parsed_sig_offset = mbn->size - siglen;
-	if ((mbn->parsed_sig_offset + siglen) > mbn->size) {
-		error("ERROR: %s: signature is larger than mbn file size\n", __func__);
-		return -1;
-	}
-
-	memcpy(mbn->data + mbn->parsed_sig_offset, sigdata, siglen);
-
-	return 0;
-}
-
-=======
 /*
  * mbn.c
  * support for .mbn file format (found in .bbfw files)
@@ -181,4 +88,3 @@
 
 	return 0;
 }
->>>>>>> eda43ac4
